--- conflicted
+++ resolved
@@ -101,27 +101,7 @@
 
 ### Contributing
 
-<<<<<<< HEAD
 Interested in contributing to this repo? Have a look at our [Contributing Guide](https://github.com/react-native-training/react-native-elements/blob/v0.11.0/.github/CONTRIBUTING.MD)
-=======
-| prop | default | type | description |
-| ---- | ---- | ----| ---- |
-| component | TouchableOpacity | function | component for enclosing element (eg: TouchableHighlight, View, etc) |
-| width | 34 | number | width for the Avatar |
-| height | 34 | number | height for the Avatar |
-| onPress | none | function | callback function when pressing component |
-| onLongPress | none | function | callback function when long pressing component |
-| containerStyle | none | object (style) | styling for outer container |
-| source | none | object (image) | image source |
-| avatarStyle | none | object (style) | style for avatar image |
-| rounded | false | boolean | determines the shape of avatar |
-| title | none | string | renders title in the avatar |
-| titleStyle | none | object (style) | style for the title |
-| overlayContainerStyle | none | object (style) | style for the view outside image or icon |
-| activeOpacity | 0.2 | number | opacity when pressed |
-| icon | none | object {name: string, color: string, size: number, type: string (default is material, or choose one of material-community, simple-line-icon, zocial, font-awesome, octicon, ionicon, foundation, evilicon, or entypo), iconStyle: object(style)} |
-| iconStyle | none | object (style) | extra styling for icon component (optional) |
-
 
 ## Backers
 
@@ -192,7 +172,4 @@
 <a href="https://opencollective.com/react-native-elements/sponsor/26/website" target="_blank"><img src="https://opencollective.com/react-native-elements/sponsor/26/avatar.svg"></a>
 <a href="https://opencollective.com/react-native-elements/sponsor/27/website" target="_blank"><img src="https://opencollective.com/react-native-elements/sponsor/27/avatar.svg"></a>
 <a href="https://opencollective.com/react-native-elements/sponsor/28/website" target="_blank"><img src="https://opencollective.com/react-native-elements/sponsor/28/avatar.svg"></a>
-<a href="https://opencollective.com/react-native-elements/sponsor/29/website" target="_blank"><img src="https://opencollective.com/react-native-elements/sponsor/29/avatar.svg"></a>
-
-
->>>>>>> 09538a56
+<a href="https://opencollective.com/react-native-elements/sponsor/29/website" target="_blank"><img src="https://opencollective.com/react-native-elements/sponsor/29/avatar.svg"></a>