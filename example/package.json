{
  "name": "react-native-elements-app",
  "version": "1.0.0",
  "description": "Demo app for React Native Elements UI Library",
  "author": "Monte Thakkar",
  "private": true,
  "main": "main.js",
  "dependencies": {
<<<<<<< HEAD
    "@expo/vector-icons": "^6.2.0",
    "expo": "22.0.0",
    "lodash": "^4.17.4",
    "react": "16.0.0-beta.5",
    "react-native": "https://github.com/expo/react-native/archive/sdk-22.0.1.tar.gz",
    "react-native-elements": "git://github.com/react-native-training/react-native-elements.git#next",
    "react-native-ratings": "^3.3.0",
    "react-navigation": "^1.0.0-beta.9"
=======
    "expo": "^23.0.0",
    "@expo/vector-icons": "^6.1.0",
    "lodash": "^4.17.4",
    "react": "16.0.0",
    "react-native":
      "https://github.com/expo/react-native/archive/sdk-23.0.0.tar.gz",
    "react-native-elements": "^0.18.3",
    "react-navigation": "^1.0.0-beta.19"
>>>>>>> 3246f62e
  },
  "scripts": {
    "clean-install": "rm -rf node_modules && npm cache clean --force && watchman watch-del-all && npm install"
  }
}<|MERGE_RESOLUTION|>--- conflicted
+++ resolved
@@ -6,27 +6,18 @@
   "private": true,
   "main": "main.js",
   "dependencies": {
-<<<<<<< HEAD
     "@expo/vector-icons": "^6.2.0",
-    "expo": "22.0.0",
     "lodash": "^4.17.4",
-    "react": "16.0.0-beta.5",
-    "react-native": "https://github.com/expo/react-native/archive/sdk-22.0.1.tar.gz",
-    "react-native-elements": "git://github.com/react-native-training/react-native-elements.git#next",
+    "react-native": "0.50.3",
+    "react-native-elements":
+      "git://github.com/react-native-training/react-native-elements.git#next",
     "react-native-ratings": "^3.3.0",
-    "react-navigation": "^1.0.0-beta.9"
-=======
-    "expo": "^23.0.0",
-    "@expo/vector-icons": "^6.1.0",
-    "lodash": "^4.17.4",
+    "expo": "^23.0.4",
     "react": "16.0.0",
-    "react-native":
-      "https://github.com/expo/react-native/archive/sdk-23.0.0.tar.gz",
-    "react-native-elements": "^0.18.3",
     "react-navigation": "^1.0.0-beta.19"
->>>>>>> 3246f62e
   },
   "scripts": {
-    "clean-install": "rm -rf node_modules && npm cache clean --force && watchman watch-del-all && npm install"
+    "clean-install":
+      "rm -rf node_modules && npm cache clean --force && watchman watch-del-all && npm install"
   }
 }