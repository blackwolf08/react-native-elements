import Badge from './badge/badge';
import Button from './buttons/Button';
import ButtonGroup from './buttons/ButtonGroup';
import Card from './containers/Card';
import FormInput from './form/FormInput';
import FormLabel from './form/FormLabel';
import FormValidationMessage from './form/FormValidationMessage';
import List from './list/List';
import ListItem from './list/ListItem';
import PricingCard from './pricing/PricingCard';
import SocialIcon from './social/SocialIcon';
import Text from './text/Text';
import Divider from './divider/Divider';
import SideMenu from './sidemenu/SideMenu';
import CheckBox from './checkbox/CheckBox';
import SearchBar from './input/Search';
import Icon from './icons/Icon';
import Tabs from './tabs/Tabs';
import Tab from './tabs/Tab';
import colors from './config/colors';
import getIconType from './helpers/getIconType';
import normalize from './helpers/normalizeText';
import Grid from './grid/Grid';
import Row from './grid/Row';
import Col from './grid/Col';
import Tile from './tile/Tile';
import Slider from './slider/Slider';
import Avatar from './avatar/Avatar';
<<<<<<< HEAD
import Header from './header/Header';
=======
import Rating from './rating/Rating';
import SwipeDeck from './swipedeck/SwipeDeck';
>>>>>>> 0ddde2ba

const Elements = {
  Badge,
  Button,
  ButtonGroup,
  Card,
  FormInput,
  FormLabel,
  FormValidationMessage,
  List,
  ListItem,
  PricingCard,
  SocialIcon,
  Text,
  Divider,
  SideMenu,
  CheckBox,
  SearchBar,
  Icon,
  Tabs,
  Tab,
  colors,
  getIconType,
  normalize,
  Grid,
  Row,
  Col,
  Tile,
  Slider,
  Avatar,
<<<<<<< HEAD
  Header
=======
  Rating,
  SwipeDeck,
>>>>>>> 0ddde2ba
};

module.exports = Elements; // eslint-disable-line no-undef<|MERGE_RESOLUTION|>--- conflicted
+++ resolved
@@ -26,12 +26,9 @@
 import Tile from './tile/Tile';
 import Slider from './slider/Slider';
 import Avatar from './avatar/Avatar';
-<<<<<<< HEAD
-import Header from './header/Header';
-=======
 import Rating from './rating/Rating';
 import SwipeDeck from './swipedeck/SwipeDeck';
->>>>>>> 0ddde2ba
+import Header from './header/Header';
 
 const Elements = {
   Badge,
@@ -62,12 +59,9 @@
   Tile,
   Slider,
   Avatar,
-<<<<<<< HEAD
-  Header
-=======
   Rating,
   SwipeDeck,
->>>>>>> 0ddde2ba
+  Header,
 };
 
 module.exports = Elements; // eslint-disable-line no-undef