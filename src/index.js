--- conflicted
+++ resolved
@@ -1,33 +1,3 @@
-<<<<<<< HEAD
-import Button from './buttons/Button'
-import ButtonGroup from './buttons/ButtonGroup'
-import Card from './containers/Card'
-import FormInput from './form/FormInput'
-import FormLabel from './form/FormLabel'
-import FormValidationMessage from './form/FormValidationMessage'
-import List from './list/List'
-import ListItem from './list/ListItem'
-import PricingCard from './pricing/PricingCard'
-import SocialIcon from './social/SocialIcon'
-import Text from './text/Text'
-import Divider from './Divider'
-import SideMenu from './sidemenu/SideMenu'
-import CheckBox from './checkbox/CheckBox'
-import SearchBar from './input/Search'
-import Icon from './icons/Icon'
-import Tabs from './tabs/Tabs'
-import Tab from './tabs/Tab'
-import colors from './config/colors'
-import getIconType from './helpers/getIconType'
-import normalize from './helpers/normalizeText'
-import Grid from './grid/Grid'
-import Row from './grid/Row'
-import Col from './grid/Col'
-import Tile from './tile/Tile'
-import Slider from './slider/Slider'
-import Avatar from './avatar/Avatar'
-import Header from './header/Header'
-=======
 import Button from './buttons/Button';
 import ButtonGroup from './buttons/ButtonGroup';
 import Card from './containers/Card';
@@ -55,7 +25,7 @@
 import Tile from './tile/Tile';
 import Slider from './slider/Slider';
 import Avatar from './avatar/Avatar';
->>>>>>> aea07797
+import Header from './header/Header';
 
 const Elements = {
   Button,
@@ -84,13 +54,8 @@
   Col,
   Tile,
   Slider,
-<<<<<<< HEAD
   Avatar,
-  Header,
-}
-=======
-  Avatar
+  Header
 };
->>>>>>> aea07797
 
 module.exports = Elements; // eslint-disable-line no-undef