--- conflicted
+++ resolved
@@ -19,11 +19,8 @@
 import Divider from './divider/Divider';
 import Slider from './slider/Slider';
 import ButtonGroup from './buttons/ButtonGroup';
-<<<<<<< HEAD
 import DropDown from './dropdown/DropDown';
-=======
 import Image from './image/Image';
->>>>>>> d60bb037
 
 // Productivity
 import Card from './card/Card';
