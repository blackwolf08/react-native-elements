import React from 'react';
import PropTypes from 'prop-types';
import {
  Platform,
  StyleSheet,
  Switch,
  TouchableHighlight,
  View,
} from 'react-native';

import { renderNode, nodeType } from '../helpers';
import { ViewPropTypes, TextPropTypes, withTheme } from '../config';

import Avatar from '../avatar/Avatar';
import Badge from '../badge/Badge';
import CheckBox from '../checkbox/CheckBox';
import Icon from '../icons/Icon';
import Text from '../text/Text';
import ButtonGroup from '../buttons/ButtonGroup';
import Input from '../input/Input';

const ANDROID_SECONDARY = 'rgba(0, 0, 0, 0.54)';

const chevronDefaultProps = {
  type: Platform.OS === 'ios' ? 'ionicon' : 'material',
  color: '#D1D1D6',
  name: Platform.OS === 'ios' ? 'ios-arrow-forward' : 'keyboard-arrow-right',
  size: 16,
};

const checkmarkDefaultProps = theme => ({
  name: 'check',
  size: 20,
  color: theme.colors.primary,
});

const renderText = (content, defaultProps, style) =>
  renderNode(Text, content, {
    ...defaultProps,
    style: StyleSheet.flatten([style, defaultProps && defaultProps.style]),
  });

const renderAvatar = content =>
  renderNode(Avatar, content, {
    size: 40,
    rounded: true,
  });

const renderIcon = content =>
  renderNode(Icon, content, {
    color: Platform.OS === 'ios' ? null : ANDROID_SECONDARY,
    size: 24,
  });

const ListItem = props => {
  const {
    title,
    titleStyle,
    titleProps,
    subtitle,
    subtitleStyle,
    subtitleProps,
    containerStyle,
    onPress,
    onLongPress,
    Component = onPress || onLongPress ? TouchableHighlight : View,
    leftIcon,
    leftAvatar,
    leftElement,
    rightIcon,
    rightAvatar,
    rightElement,
    rightTitle,
    rightTitleStyle,
    rightTitleProps,
    rightSubtitle,
    rightSubtitleStyle,
    rightSubtitleProps,
    input,
    buttonGroup,
    switch: switchProps, // switch is a reserved keyword
    checkBox,
    badge,
    chevron,
    contentContainerStyle,
    rightContentContainerStyle,
    checkmark,
    disabled,
    disabledStyle,
    bottomDivider,
    topDivider,
    pad,
    linearGradientProps,
    ViewComponent = linearGradientProps && global.Expo
      ? global.Expo.LinearGradient
      : View,
    theme,
    ...attributes
  } = props;
  return (
    <Component
      {...attributes}
      onPress={e => onPress(e, props)}
      onLongPress={onLongPress}
      disabled={disabled}
    >
      <PadView
        Component={ViewComponent}
        {...linearGradientProps}
        style={StyleSheet.flatten([
          styles.container(theme),
          (buttonGroup || switchProps) && { paddingVertical: 8 },
          topDivider && { borderTopWidth: StyleSheet.hairlineWidth },
          bottomDivider && { borderBottomWidth: StyleSheet.hairlineWidth },
          containerStyle,
          disabled && disabledStyle,
        ])}
        pad={pad}
      >
        {renderNode(Text, leftElement)}
        {renderIcon(leftIcon)}
        {renderAvatar(leftAvatar)}

        {(title || subtitle) && (
          <View
            style={StyleSheet.flatten([
              styles.contentContainer,
              contentContainerStyle,
            ])}
          >
            {renderText(
              title,
              { testID: 'listItemTitle', ...titleProps },
              StyleSheet.flatten([styles.title, titleStyle])
            )}
            {renderText(
              subtitle,
              subtitleProps,
              StyleSheet.flatten([styles.subtitle, subtitleStyle])
            )}
          </View>
        )}

        {(!!rightTitle || !!rightSubtitle) && (
          <View
            style={StyleSheet.flatten([
              styles.rightContentContainer,
              rightContentContainerStyle,
            ])}
          >
            {renderText(
              rightTitle,
              rightTitleProps,
              StyleSheet.flatten([
                styles.title,
                styles.rightTitle,
                rightTitleStyle,
              ])
            )}

            {renderText(
              rightSubtitle,
              rightSubtitleProps,
              StyleSheet.flatten([
                styles.subtitle,
                styles.rightSubtitle,
                rightSubtitleStyle,
              ])
            )}
          </View>
        )}

        {input && (
          <Input
            {...input}
            inputStyle={StyleSheet.flatten([
              styles.input,
              input && input.inputStyle,
            ])}
            inputContainerStyle={StyleSheet.flatten([
              styles.inputContentContainer,
              input && input.inputContainerStyle,
            ])}
            containerStyle={StyleSheet.flatten([
              styles.inputContainer,
              input && input.containerStyle,
            ])}
          />
        )}
        {switchProps && <Switch {...switchProps} />}
        {checkBox && (
          <CheckBox
            {...checkBox}
            containerStyle={StyleSheet.flatten([
              styles.checkboxContainer,
              checkBox && checkBox.containerStyle,
            ])}
          />
        )}
        {badge && <Badge {...badge} />}
        {buttonGroup && (
          <ButtonGroup
            {...buttonGroup}
            containerStyle={StyleSheet.flatten([
              styles.buttonGroupContainer,
              buttonGroup && buttonGroup.containerStyle,
            ])}
          />
        )}
        {renderAvatar(rightAvatar)}
        {renderIcon(rightIcon)}
        {renderNode(Text, rightElement)}
        {renderNode(Icon, checkmark, checkmarkDefaultProps(theme))}
        {renderNode(Icon, chevron, chevronDefaultProps)}
      </PadView>
    </Component>
  );
};

const styles = {
  container: theme => ({
    ...Platform.select({
      ios: {
        padding: 14,
      },
      default: {
        padding: 16,
      },
    }),
    flexDirection: 'row',
    alignItems: 'center',
<<<<<<< HEAD
  },
=======
    backgroundColor: 'white',
    borderColor: theme.colors.divider,
  }),
>>>>>>> d60bb037
  title: {
    backgroundColor: 'transparent',
    ...Platform.select({
      ios: {
        fontSize: 17,
      },
      default: {
        fontSize: 16,
      },
    }),
  },
  subtitle: {
    backgroundColor: 'transparent',
    ...Platform.select({
      ios: {
        fontSize: 15,
      },
      default: {
        color: ANDROID_SECONDARY,
        fontSize: 14,
      },
    }),
  },
  contentContainer: {
    flex: 1,
    justifyContent: 'center',
  },
  rightContentContainer: {
    flex: 0.5,
    justifyContent: 'center',
    alignItems: 'flex-end',
  },
  inputContainer: {
    flex: 1,
  },
  inputContentContainer: {
    flex: 1,
    borderBottomWidth: 0,
    width: null,
    height: null,
  },
  input: {
    flex: 1,
    textAlign: 'right',
    width: null,
    height: null,
    marginLeft: 0,
  },
  checkboxContainer: {
    margin: 0,
    marginRight: 0,
    marginLeft: 0,
    padding: 0,
  },
  buttonGroupContainer: {
    flex: 1,
    marginLeft: 0,
    marginRight: 0,
    marginTop: 0,
    marginBottom: 0,
  },
  rightTitle: {
    color: ANDROID_SECONDARY,
  },
  rightSubtitle: {
    color: ANDROID_SECONDARY,
  },
};

ListItem.propTypes = {
  containerStyle: ViewPropTypes.style,
  contentContainerStyle: ViewPropTypes.style,
  rightContentContainerStyle: ViewPropTypes.style,
  Component: PropTypes.func,
  onPress: PropTypes.func,
  onLongPress: PropTypes.func,
  title: PropTypes.oneOfType([PropTypes.string, PropTypes.element]),
  titleStyle: TextPropTypes.style,
  titleProps: PropTypes.object,
  subtitle: PropTypes.oneOfType([PropTypes.string, PropTypes.element]),
  subtitleStyle: TextPropTypes.style,
  subtitleProps: PropTypes.object,
  leftIcon: nodeType,
  leftAvatar: nodeType,
  leftElement: nodeType,
  rightIcon: nodeType,
  rightAvatar: nodeType,
  rightElement: nodeType,
  rightTitle: PropTypes.oneOfType([PropTypes.string, PropTypes.element]),
  rightTitleStyle: TextPropTypes.style,
  rightTitleProps: PropTypes.object,
  rightSubtitle: PropTypes.oneOfType([PropTypes.string, PropTypes.element]),
  rightSubtitleStyle: TextPropTypes.style,
  rightSubtitleProps: PropTypes.object,
  input: PropTypes.object,
  buttonGroup: PropTypes.object,
  switch: PropTypes.object,
  checkBox: PropTypes.object,
  badge: PropTypes.object,
  chevron: nodeType,
  checkmark: nodeType,
  disabled: PropTypes.bool,
  disabledStyle: ViewPropTypes.style,
  topDivider: PropTypes.bool,
  bottomDivider: PropTypes.bool,
  pad: PropTypes.number,
  linearGradientProps: PropTypes.object,
  ViewComponent: PropTypes.func,
  theme: PropTypes.object,
};

ListItem.defaultProps = {
  pad: 16,
};

const PadView = ({ children, pad, Component, ...props }) => {
  const childrens = React.Children.toArray(children);
  const length = childrens.length;
  const Container = Component || View;
  return (
    <Container {...props}>
      {React.Children.map(
        childrens,
        (child, index) =>
          child && [child, index !== length - 1 && <View width={pad} />]
      )}
    </Container>
  );
};

PadView.propTypes = {
  children: PropTypes.node,
  pad: PropTypes.number,
  Component: PropTypes.func,
};

export { ListItem };
export default withTheme(ListItem, 'ListItem');<|MERGE_RESOLUTION|>--- conflicted
+++ resolved
@@ -229,13 +229,9 @@
     }),
     flexDirection: 'row',
     alignItems: 'center',
-<<<<<<< HEAD
-  },
-=======
     backgroundColor: 'white',
     borderColor: theme.colors.divider,
   }),
->>>>>>> d60bb037
   title: {
     backgroundColor: 'transparent',
     ...Platform.select({
