import PropTypes from 'prop-types';
import React from 'react';
import {
  View,
  StyleSheet,
  TouchableHighlight,
  TouchableOpacity,
  Platform,
  Switch,
  TextInput,
} from 'react-native';
import Avatar from '../avatar/Avatar';
import Badge from '../badge/badge';
import Icon from '../icons/Icon';
import Text from '../text/Text';
import colors from '../config/colors';
import fonts from '../config/fonts';
import normalize from '../helpers/normalizeText';

const ListItem = props => {
  const {
    onPress,
    title,
    leftIcon,
    rightIcon,
    leftIconOnPress,
    leftIconOnLongPress,
    leftIconUnderlayColor,
    leftIconContainerStyle,
    avatarStyle,
    underlayColor,
    subtitle,
    subtitleStyle,
    containerStyle,
    wrapperStyle,
    titleNumberOfLines,
    titleStyle,
    titleContainerStyle,
    hideChevron,
    chevronColor,
    roundAvatar,
    component,
    fontFamily,
    rightTitle,
    rightTitleContainerStyle,
    rightTitleStyle,
    rightTitleNumberOfLines,
    subtitleContainerStyle,
    subtitleNumberOfLines,
    badge,
    label,
    onLongPress,
    switchButton,
    onSwitch,
    switchDisabled,
    switchOnTintColor,
    switchThumbTintColor,
    switchTintColor,
    switched,
    textInput,
    textInputAutoCapitalize,
    textInputAutoCorrect,
    textInputAutoFocus,
    textInputEditable,
    textInputKeyboardType,
    textInputMaxLength,
    textInputMultiline,
    textInputOnChangeText,
    textInputOnFocus,
    textInputOnBlur,
    textInputSelectTextOnFocus,
    textInputReturnKeyType,
    textInputValue,
    textInputSecure,
    textInputStyle,
    textInputContainerStyle,
    onPressRightIcon,
    ...attributes
  } = props;

  let {avatar} = props;

  let Component = onPress || onLongPress ? TouchableHighlight : View;
  let LeftIconWrapper = leftIconOnPress || leftIconOnLongPress ? TouchableHighlight : View;
  if (component) {
    Component = component;
  }
  if (typeof avatar === 'string') {
    avatar = {uri: avatar};
  }
  return (
    <Component
      onLongPress={onLongPress}
      onPress={onPress}
      underlayColor={underlayColor}
      style={[styles.container, containerStyle && containerStyle]}
      {...attributes}
    >
      <View style={[styles.wrapper, wrapperStyle && wrapperStyle]}>
        {React.isValidElement(leftIcon)
          ? leftIcon
          : leftIcon &&
          leftIcon.name && (
            <LeftIconWrapper
              onLongPress={leftIconOnLongPress}
              onPress={leftIconOnPress}
              underlayColor={leftIconUnderlayColor}
              style={[styles.iconStyle, leftIconContainerStyle && leftIconContainerStyle]}>
              <View>
                <Icon
                  type={leftIcon.type}
                  iconStyle={[styles.icon, leftIcon.style && leftIcon.style]}
                  name={leftIcon.name}
                  color={leftIcon.color || colors.grey4}
                  size={leftIcon.size || 24}
                />
              </View>
            </LeftIconWrapper>)}
        {avatar &&
<<<<<<< HEAD
        <Image
          style={[
            styles.avatar,
            roundAvatar && {borderRadius: 17},
            avatarStyle && avatarStyle,
          ]}
          source={avatar}
        />}
=======
          <View style={styles.avatar}>
            {React.isValidElement(avatar)
              ? avatar
              : <Avatar
                  containerStyle={avatarStyle && avatarStyle}
                  rounded={roundAvatar}
                  source={avatar}
                />}
          </View>}
>>>>>>> 97d4157e
        <View style={styles.titleSubtitleContainer}>
          <View style={titleContainerStyle}>
            {title && (typeof title === 'string' || typeof title === 'number')
              ? <Text
                numberOfLines={titleNumberOfLines}
                style={[
                  styles.title,
                  !leftIcon && {marginLeft: 10},
                  titleStyle && titleStyle,
                  fontFamily && {fontFamily},
                ]}
              >
                {title}
              </Text>
              : <View>
                {title}
              </View>}
          </View>
          <View style={subtitleContainerStyle}>
            {subtitle &&
            (typeof subtitle === 'string' || typeof subtitle === 'number')
              ? <Text
                numberOfLines={subtitleNumberOfLines}
                style={[
                  styles.subtitle,
                  !leftIcon && {marginLeft: 10},
                  subtitleStyle && subtitleStyle,
                  fontFamily && {fontFamily},
                ]}
              >
                {subtitle}
              </Text>
              : <View>
                {subtitle}
              </View>}
          </View>
        </View>
        {rightTitle &&
        rightTitle !== '' &&
        !textInput &&
        <View style={[styles.rightTitleContainer, rightTitleContainerStyle]}>
          <Text
            numberOfLines={rightTitleNumberOfLines}
            style={[styles.rightTitleStyle, rightTitleStyle]}>
            {rightTitle}
          </Text>
        </View>}
        {textInput &&
<<<<<<< HEAD
        <View style={[styles.rightTitleContainer, textInputContainerStyle]}>
          <TextInput
            style={[styles.textInputStyle, textInputStyle]}
            defaultValue={rightTitle}
            value={textInputValue}
            autoCapitalize={textInputAutoCapitalize}
            autoCorrect={textInputAutoCorrect}
            autoFocus={textInputAutoFocus}
            editable={textInputEditable}
            keyboardType={textInputKeyboardType}
            maxLength={textInputMaxLength}
            multiline={textInputMultiline}
            onChangeText={textInputOnChangeText}
            onFocus={textInputOnFocus}
            onBlur={textInputOnBlur}
            secureTextEntry={textInputSecure}
            selectTextOnFocus={textInputSelectTextOnFocus}
            returnKeyType={textInputReturnKeyType}
          />
        </View>}
        {!hideChevron &&
        (React.isValidElement(rightIcon)
          ? rightIcon
          : <View style={styles.chevronContainer}>
            <Icon
              type={rightIcon.type}
              iconStyle={rightIcon.style}
              size={28}
              name={rightIcon.name || 'chevron-right'}
              color={rightIcon.color || chevronColor}
            />
          </View>)}
        {switchButton &&
        hideChevron &&
        <View style={styles.switchContainer}>
          <Switch
            onValueChange={onSwitch}
            disabled={switchDisabled}
            onTintColor={switchOnTintColor}
            thumbTintColor={switchThumbTintColor}
            tintColor={switchTintColor}
            value={switched}
          />
        </View>}
        {badge && !rightTitle && <Badge {...badge} />}
=======
          <View style={[styles.rightTitleContainer, textInputContainerStyle]}>
            <TextInput
              style={[styles.textInputStyle, textInputStyle]}
              defaultValue={rightTitle}
              value={textInputValue}
              autoCapitalize={textInputAutoCapitalize}
              autoCorrect={textInputAutoCorrect}
              autoFocus={textInputAutoFocus}
              editable={textInputEditable}
              keyboardType={textInputKeyboardType}
              maxLength={textInputMaxLength}
              multiline={textInputMultiline}
              onChangeText={textInputOnChangeText}
              onFocus={textInputOnFocus}
              onBlur={textInputOnBlur}
              secureTextEntry={textInputSecure}
              selectTextOnFocus={textInputSelectTextOnFocus}
              returnKeyType={textInputReturnKeyType}
            />
          </View>}
        {badge && !rightTitle && <Badge {...badge} />}
        {!hideChevron &&
          (React.isValidElement(rightIcon)
            ? rightIcon
            : <TouchableOpacity
                onPress={onPressRightIcon}
                disabled={!onPressRightIcon}
                style={styles.chevronContainer}
              >
                <Icon
                  type={rightIcon.type}
                  iconStyle={rightIcon.style}
                  size={28}
                  name={rightIcon.name || 'chevron-right'}
                  color={rightIcon.color || chevronColor}
                />
              </TouchableOpacity>)}
        {switchButton &&
          hideChevron &&
          <View style={styles.switchContainer}>
            <Switch
              onValueChange={onSwitch}
              disabled={switchDisabled}
              onTintColor={switchOnTintColor}
              thumbTintColor={switchThumbTintColor}
              tintColor={switchTintColor}
              value={switched}
            />
          </View>}
>>>>>>> 97d4157e
        {label && label}
      </View>
    </Component>
  );
};

ListItem.defaultProps = {
  underlayColor: 'white',
  leftIconUnderlayColor: 'white',
  chevronColor: colors.grey4,
  rightIcon: {name: 'chevron-right'},
  hideChevron: false,
  roundAvatar: false,
  switchButton: false,
  textInputEditable: true,
  titleNumberOfLines: 1,
  subtitleNumberOfLines: 1,
  rightTitleNumberOfLines: 1
};

ListItem.propTypes = {
  title: PropTypes.oneOfType([
    PropTypes.string,
    PropTypes.number,
    PropTypes.object,
  ]),
  avatar: PropTypes.any,
  icon: PropTypes.any,
  onPress: PropTypes.func,
  rightIcon: PropTypes.oneOfType([PropTypes.element, PropTypes.object]),
  underlayColor: PropTypes.string,
  subtitle: PropTypes.oneOfType([
    PropTypes.string,
    PropTypes.number,
    PropTypes.object,
  ]),
  subtitleStyle: PropTypes.any,
  subtitleNumberOfLines: PropTypes.number,
  containerStyle: PropTypes.any,
  wrapperStyle: PropTypes.any,
  titleStyle: PropTypes.any,
  titleContainerStyle: PropTypes.any,
  titleNumberOfLines: PropTypes.number,
  hideChevron: PropTypes.bool,
  chevronColor: PropTypes.string,
  roundAvatar: PropTypes.bool,
  badge: PropTypes.any,
  switchButton: PropTypes.bool,
  onSwitch: PropTypes.func,
  switchDisabled: PropTypes.bool,
  switchOnTintColor: PropTypes.string,
  switchThumbTintColor: PropTypes.string,
  switchTintColor: PropTypes.string,
  switched: PropTypes.bool,
  textInput: PropTypes.bool,
  textInputAutoCapitalize: PropTypes.bool,
  textInputAutoCorrect: PropTypes.bool,
  textInputAutoFocus: PropTypes.bool,
  textInputEditable: PropTypes.bool,
  textInputKeyboardType: PropTypes.oneOf([
    'default',
    'email-address',
    'numeric',
    'phone-pad',
    'ascii-capable',
    'numbers-and-punctuation',
    'url',
    'number-pad',
    'name-phone-pad',
    'decimal-pad',
    'twitter',
    'web-search',
  ]),
  textInputMaxLength: PropTypes.number,
  textInputMultiline: PropTypes.bool,
  textInputOnChangeText: PropTypes.func,
  textInputOnFocus: PropTypes.func,
  textInputOnBlur: PropTypes.func,
  textInputSelectTextOnFocus: PropTypes.bool,
  textInputReturnKeyType: PropTypes.string,
  textInputValue: PropTypes.string,
  textInputSecure: PropTypes.bool,
  textInputStyle: PropTypes.any,
  textInputContainerStyle: PropTypes.any,
  component: PropTypes.any,
  fontFamily: PropTypes.string,
  rightTitle: PropTypes.string,
  rightTitleContainerStyle: View.propTypes.style,
  rightTitleStyle: Text.propTypes.style,
  rightTitleNumberOfLines: PropTypes.number,
  subtitleContainerStyle: View.propTypes.style,
  label: PropTypes.any,
  onLongPress: PropTypes.func,
  leftIcon: PropTypes.oneOfType([PropTypes.element, PropTypes.object]),
  leftIconOnPress: PropTypes.func,
  leftIconOnLongPress: PropTypes.func,
  leftIconUnderlayColor: PropTypes.string,
  leftIconContainerStyle: View.propTypes.style,
  avatarStyle: View.propTypes.style,
  onPressRightIcon: PropTypes.func,
};

const styles = StyleSheet.create({
  avatar: {
    width: 34,
    height: 34,
  },
  container: {
    paddingTop: 10,
    paddingRight: 10,
    paddingBottom: 10,
    borderBottomColor: colors.greyOutline,
    borderBottomWidth: 0.5,
    backgroundColor: 'transparent',
  },
  wrapper: {
    flexDirection: 'row',
    marginLeft: 10,
  },
  iconStyle: {
    flex: 0.15,
    justifyContent: 'center',
    alignItems: 'center',
  },
  icon: {
    marginRight: 8,
  },
  title: {
    fontSize: normalize(14),
    color: colors.grey1,
  },
  subtitle: {
    color: colors.grey3,
    fontSize: normalize(12),
    marginTop: 1,
    ...Platform.select({
      ios: {
        fontWeight: '600',
      },
      android: {
        ...fonts.android.bold,
      },
    }),
  },
  titleSubtitleContainer: {
    justifyContent: 'center',
    flex: 1,
  },
  chevronContainer: {
    flex: 0.15,
    alignItems: 'flex-end',
    justifyContent: 'center',
  },
  switchContainer: {
    flex: 0.15,
    alignItems: 'flex-end',
    justifyContent: 'center',
    marginRight: 5,
  },
  rightTitleContainer: {
    flex: 1,
    alignItems: 'flex-end',
    justifyContent: 'center',
  },
  rightTitleStyle: {
    marginRight: 5,
    color: colors.grey4,
  },
  textInputStyle: {
    height: 20,
    textAlign: 'right',
  },
});

export default ListItem;<|MERGE_RESOLUTION|>--- conflicted
+++ resolved
@@ -116,17 +116,7 @@
                 />
               </View>
             </LeftIconWrapper>)}
-        {avatar &&
-<<<<<<< HEAD
-        <Image
-          style={[
-            styles.avatar,
-            roundAvatar && {borderRadius: 17},
-            avatarStyle && avatarStyle,
-          ]}
-          source={avatar}
-        />}
-=======
+          {avatar &&
           <View style={styles.avatar}>
             {React.isValidElement(avatar)
               ? avatar
@@ -136,7 +126,6 @@
                   source={avatar}
                 />}
           </View>}
->>>>>>> 97d4157e
         <View style={styles.titleSubtitleContainer}>
           <View style={titleContainerStyle}>
             {title && (typeof title === 'string' || typeof title === 'number')
@@ -185,54 +174,7 @@
           </Text>
         </View>}
         {textInput &&
-<<<<<<< HEAD
-        <View style={[styles.rightTitleContainer, textInputContainerStyle]}>
-          <TextInput
-            style={[styles.textInputStyle, textInputStyle]}
-            defaultValue={rightTitle}
-            value={textInputValue}
-            autoCapitalize={textInputAutoCapitalize}
-            autoCorrect={textInputAutoCorrect}
-            autoFocus={textInputAutoFocus}
-            editable={textInputEditable}
-            keyboardType={textInputKeyboardType}
-            maxLength={textInputMaxLength}
-            multiline={textInputMultiline}
-            onChangeText={textInputOnChangeText}
-            onFocus={textInputOnFocus}
-            onBlur={textInputOnBlur}
-            secureTextEntry={textInputSecure}
-            selectTextOnFocus={textInputSelectTextOnFocus}
-            returnKeyType={textInputReturnKeyType}
-          />
-        </View>}
-        {!hideChevron &&
-        (React.isValidElement(rightIcon)
-          ? rightIcon
-          : <View style={styles.chevronContainer}>
-            <Icon
-              type={rightIcon.type}
-              iconStyle={rightIcon.style}
-              size={28}
-              name={rightIcon.name || 'chevron-right'}
-              color={rightIcon.color || chevronColor}
-            />
-          </View>)}
-        {switchButton &&
-        hideChevron &&
-        <View style={styles.switchContainer}>
-          <Switch
-            onValueChange={onSwitch}
-            disabled={switchDisabled}
-            onTintColor={switchOnTintColor}
-            thumbTintColor={switchThumbTintColor}
-            tintColor={switchTintColor}
-            value={switched}
-          />
-        </View>}
-        {badge && !rightTitle && <Badge {...badge} />}
-=======
-          <View style={[styles.rightTitleContainer, textInputContainerStyle]}>
+         <View style={[styles.rightTitleContainer, textInputContainerStyle]}>
             <TextInput
               style={[styles.textInputStyle, textInputStyle]}
               defaultValue={rightTitle}
@@ -281,7 +223,6 @@
               value={switched}
             />
           </View>}
->>>>>>> 97d4157e
         {label && label}
       </View>
     </Component>
