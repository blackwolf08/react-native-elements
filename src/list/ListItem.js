import PropTypes from 'prop-types';
import React from 'react';
import {
  View,
  StyleSheet,
  TouchableHighlight,
  TouchableOpacity,
  Platform,
  Switch,
  TextInput,
} from 'react-native';
import Avatar from '../avatar/Avatar';
import Badge from '../badge/badge';
import Icon from '../icons/Icon';
import Text from '../text/Text';
import colors from '../config/colors';
import fonts from '../config/fonts';
import normalize from '../helpers/normalizeText';

const ListItem = props => {
  const {
    onPress,
    title,
    leftIcon,
    rightIcon,
    leftIconOnPress,
    leftIconOnLongPress,
    leftIconUnderlayColor,
    leftIconContainerStyle,
    avatarStyle,
    underlayColor,
    subtitle,
    subtitleStyle,
    containerStyle,
    wrapperStyle,
    titleNumberOfLines,
    titleStyle,
    titleContainerStyle,
    hideChevron,
    chevronColor,
    roundAvatar,
    component,
    fontFamily,
    rightTitle,
    rightTitleContainerStyle,
    rightTitleStyle,
    rightTitleNumberOfLines,
    subtitleContainerStyle,
    subtitleNumberOfLines,
    badge,
    label,
    onLongPress,
    switchButton,
    onSwitch,
    switchDisabled,
    switchOnTintColor,
    switchThumbTintColor,
    switchTintColor,
    switched,
    textInput,
    textInputAutoCapitalize,
    textInputAutoCorrect,
    textInputAutoFocus,
    textInputEditable,
    textInputKeyboardType,
    textInputMaxLength,
    textInputMultiline,
    textInputOnChangeText,
    textInputOnFocus,
    textInputOnBlur,
    textInputSelectTextOnFocus,
    textInputReturnKeyType,
    textInputValue,
    textInputSecure,
    textInputStyle,
    textInputContainerStyle,
    onPressRightIcon,
    ...attributes
  } = props;

  let { avatar } = props;

  let Component = onPress || onLongPress ? TouchableHighlight : View;
  let LeftIconWrapper = leftIconOnPress || leftIconOnLongPress
    ? TouchableHighlight
    : View;
  if (component) {
    Component = component;
  }
  if (typeof avatar === 'string') {
    avatar = { uri: avatar };
  }
  return (
    <Component
      onLongPress={onLongPress}
      onPress={onPress}
      underlayColor={underlayColor}
      style={[styles.container, containerStyle && containerStyle]}
      {...attributes}
    >
      <View style={[styles.wrapper, wrapperStyle && wrapperStyle]}>
        {React.isValidElement(leftIcon)
          ? leftIcon
          : leftIcon &&
              leftIcon.name &&
              <LeftIconWrapper
                onLongPress={leftIconOnLongPress}
                onPress={leftIconOnPress}
                underlayColor={leftIconUnderlayColor}
                style={[
                  styles.iconStyle,
                  { flex: rightTitle && rightTitle !== '' ? 0.3 : 0.15 },
                  leftIconContainerStyle && leftIconContainerStyle,
                ]}
              >
                <View>
                  <Icon
                    type={leftIcon.type}
                    iconStyle={[styles.icon, leftIcon.style && leftIcon.style]}
                    name={leftIcon.name}
                    color={leftIcon.color || colors.grey4}
                    size={leftIcon.size || 24}
                  />
                </View>
              </LeftIconWrapper>}
        {avatar &&
          <View style={styles.avatar}>
            {React.isValidElement(avatar)
              ? avatar
              : <Avatar
                  containerStyle={avatarStyle && avatarStyle}
                  rounded={roundAvatar}
                  source={avatar}
                />}
          </View>}
        <View style={styles.titleSubtitleContainer}>
          <View style={titleContainerStyle}>
            {title && (typeof title === 'string' || typeof title === 'number')
              ? <Text
                  numberOfLines={titleNumberOfLines}
                  style={[
                    styles.title,
                    !leftIcon && { marginLeft: 10 },
                    titleStyle && titleStyle,
                    fontFamily && { fontFamily },
                  ]}
                >
                  {title}
                </Text>
              : <View>
                  {title}
                </View>}
          </View>
          <View style={subtitleContainerStyle}>
            {subtitle &&
              (typeof subtitle === 'string' || typeof subtitle === 'number')
              ? <Text
                  numberOfLines={subtitleNumberOfLines}
                  style={[
                    styles.subtitle,
                    !leftIcon && { marginLeft: 10 },
                    subtitleStyle && subtitleStyle,
                    fontFamily && { fontFamily },
                  ]}
                >
                  {subtitle}
                </Text>
              : <View>
                  {subtitle}
                </View>}
          </View>
        </View>
        {rightTitle &&
          rightTitle !== '' &&
          !textInput &&
          <View style={[styles.rightTitleContainer, rightTitleContainerStyle]}>
            <Text
              numberOfLines={rightTitleNumberOfLines}
              style={[styles.rightTitleStyle, rightTitleStyle]}
            >
              {rightTitle}
            </Text>
          </View>}
        {textInput &&
          <View style={[styles.rightTitleContainer, textInputContainerStyle]}>
            <TextInput
              style={[styles.textInputStyle, textInputStyle]}
              defaultValue={rightTitle}
              value={textInputValue}
              autoCapitalize={textInputAutoCapitalize}
              autoCorrect={textInputAutoCorrect}
              autoFocus={textInputAutoFocus}
              editable={textInputEditable}
              keyboardType={textInputKeyboardType}
              maxLength={textInputMaxLength}
              multiline={textInputMultiline}
              onChangeText={textInputOnChangeText}
              onFocus={textInputOnFocus}
              onBlur={textInputOnBlur}
              secureTextEntry={textInputSecure}
              selectTextOnFocus={textInputSelectTextOnFocus}
              returnKeyType={textInputReturnKeyType}
            />
          </View>}
        {badge && !rightTitle && <Badge {...badge} />}
        {!hideChevron &&
          (React.isValidElement(rightIcon)
            ? rightIcon
            : <TouchableOpacity
                onPress={onPressRightIcon}
                disabled={!onPressRightIcon}
                style={styles.chevronContainer}
              >
                <Icon
                  type={rightIcon.type}
                  iconStyle={rightIcon.style}
                  size={28}
                  name={rightIcon.name || 'chevron-right'}
                  color={rightIcon.color || chevronColor}
                />
              </TouchableOpacity>)}
        {switchButton &&
          hideChevron &&
          <View style={styles.switchContainer}>
            <Switch
              onValueChange={onSwitch}
              disabled={switchDisabled}
              onTintColor={switchOnTintColor}
              thumbTintColor={switchThumbTintColor}
              tintColor={switchTintColor}
              value={switched}
            />
          </View>}
        {label && label}
      </View>
    </Component>
  );
};

ListItem.defaultProps = {
  underlayColor: 'white',
  leftIconUnderlayColor: 'white',
  chevronColor: colors.grey4,
  rightIcon: { name: 'chevron-right' },
  hideChevron: false,
  roundAvatar: false,
  switchButton: false,
  textInputEditable: true,
  titleNumberOfLines: 1,
  subtitleNumberOfLines: 1,
  rightTitleNumberOfLines: 1,
};

ListItem.propTypes = {
  title: PropTypes.oneOfType([
    PropTypes.string,
    PropTypes.number,
    PropTypes.object,
  ]),
  avatar: PropTypes.any,
  icon: PropTypes.any,
  onPress: PropTypes.func,
  rightIcon: PropTypes.oneOfType([PropTypes.element, PropTypes.object]),
  underlayColor: PropTypes.string,
  subtitle: PropTypes.oneOfType([
    PropTypes.string,
    PropTypes.number,
    PropTypes.object,
  ]),
  subtitleStyle: PropTypes.any,
  subtitleNumberOfLines: PropTypes.number,
  containerStyle: PropTypes.any,
  wrapperStyle: PropTypes.any,
  titleStyle: PropTypes.any,
  titleContainerStyle: PropTypes.any,
  titleNumberOfLines: PropTypes.number,
  hideChevron: PropTypes.bool,
  chevronColor: PropTypes.string,
  roundAvatar: PropTypes.bool,
  badge: PropTypes.any,
  switchButton: PropTypes.bool,
  onSwitch: PropTypes.func,
  switchDisabled: PropTypes.bool,
  switchOnTintColor: PropTypes.string,
  switchThumbTintColor: PropTypes.string,
  switchTintColor: PropTypes.string,
  switched: PropTypes.bool,
  textInput: PropTypes.bool,
  textInputAutoCapitalize: PropTypes.bool,
  textInputAutoCorrect: PropTypes.bool,
  textInputAutoFocus: PropTypes.bool,
  textInputEditable: PropTypes.bool,
  textInputKeyboardType: PropTypes.oneOf([
    'default',
    'email-address',
    'numeric',
    'phone-pad',
    'ascii-capable',
    'numbers-and-punctuation',
    'url',
    'number-pad',
    'name-phone-pad',
    'decimal-pad',
    'twitter',
    'web-search',
  ]),
  textInputMaxLength: PropTypes.number,
  textInputMultiline: PropTypes.bool,
  textInputOnChangeText: PropTypes.func,
  textInputOnFocus: PropTypes.func,
  textInputOnBlur: PropTypes.func,
  textInputSelectTextOnFocus: PropTypes.bool,
  textInputReturnKeyType: PropTypes.string,
  textInputValue: PropTypes.string,
  textInputSecure: PropTypes.bool,
  textInputStyle: PropTypes.any,
  textInputContainerStyle: PropTypes.any,
  component: PropTypes.any,
  fontFamily: PropTypes.string,
  rightTitle: PropTypes.string,
  rightTitleContainerStyle: View.propTypes.style,
  rightTitleStyle: Text.propTypes.style,
  rightTitleNumberOfLines: PropTypes.number,
  subtitleContainerStyle: View.propTypes.style,
  label: PropTypes.any,
  onLongPress: PropTypes.func,
  leftIcon: PropTypes.oneOfType([PropTypes.element, PropTypes.object]),
  leftIconOnPress: PropTypes.func,
  leftIconOnLongPress: PropTypes.func,
  leftIconUnderlayColor: PropTypes.string,
  leftIconContainerStyle: View.propTypes.style,
  avatarStyle: View.propTypes.style,
  onPressRightIcon: PropTypes.func,
};

const styles = StyleSheet.create({
  avatar: {
    width: 34,
    height: 34,
  },
  container: {
    paddingTop: 10,
    paddingRight: 10,
    paddingBottom: 10,
    borderBottomColor: colors.greyOutline,
    borderBottomWidth: 0.5,
    backgroundColor: 'transparent',
  },
  wrapper: {
    flexDirection: 'row',
    marginLeft: 10,
  },
  iconStyle: {
<<<<<<< HEAD
=======
    flex: 0.3,
>>>>>>> 8264653f
    justifyContent: 'center',
    alignItems: 'center',
  },
  icon: {
    marginRight: 8,
  },
  title: {
    fontSize: normalize(14),
    color: colors.grey1,
  },
  subtitle: {
    color: colors.grey3,
    fontSize: normalize(12),
    marginTop: 1,
    ...Platform.select({
      ios: {
        fontWeight: '600',
      },
      android: {
        ...fonts.android.bold,
      },
    }),
  },
  titleSubtitleContainer: {
    justifyContent: 'center',
    flex: 1,
  },
  chevronContainer: {
    flex: 0.15,
    alignItems: 'flex-end',
    justifyContent: 'center',
  },
  switchContainer: {
    flex: 0.15,
    alignItems: 'flex-end',
    justifyContent: 'center',
    marginRight: 5,
  },
  rightTitleContainer: {
    flex: 1,
    alignItems: 'flex-end',
    justifyContent: 'center',
  },
  rightTitleStyle: {
    marginRight: 5,
    color: colors.grey4,
  },
  textInputStyle: {
    height: 20,
    textAlign: 'right',
  },
});

export default ListItem;<|MERGE_RESOLUTION|>--- conflicted
+++ resolved
@@ -351,10 +351,6 @@
     marginLeft: 10,
   },
   iconStyle: {
-<<<<<<< HEAD
-=======
-    flex: 0.3,
->>>>>>> 8264653f
     justifyContent: 'center',
     alignItems: 'center',
   },
