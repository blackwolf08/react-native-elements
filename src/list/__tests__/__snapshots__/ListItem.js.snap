// Jest Snapshot v1, https://goo.gl/fbAQLP

exports[`ListItem component should render with avatar 1`] = `
<View
  avatar="avatar_uri"
  style={
    Array [
      Object {
        "backgroundColor": "transparent",
        "borderBottomColor": "#bbb",
        "borderBottomWidth": 0.5,
        "paddingBottom": 10,
        "paddingRight": 10,
        "paddingTop": 10,
      },
      Object {
        "backgroundColor": "peru",
      },
    ]
  }
  underlayColor="white"
>
  <View
    style={
      Array [
        Object {
          "flexDirection": "row",
          "marginLeft": 10,
        },
        Object {
          "backgroundColor": "peru",
        },
      ]
    }
  >
    <View
      style={
        Object {
          "height": 34,
          "width": 34,
        }
      }
    >
      <Avatar
        rounded={false}
        source={
          Object {
            "uri": "avatar_uri",
          }
        }
      />
    </View>
    <View
      style={
        Object {
          "flex": 1,
          "justifyContent": "center",
        }
      }
    >
      <View>
        <View />
      </View>
      <View>
        <View />
      </View>
    </View>
    <TouchableOpacity
      activeOpacity={0.2}
      disabled={true}
      focusedOpacity={0.7}
      style={
        Object {
          "alignItems": "flex-end",
          "flex": 0.15,
          "justifyContent": "center",
        }
      }
    >
      <Icon
        color="#bdc6cf"
        name="chevron-right"
        raised={false}
        reverse={false}
        reverseColor="white"
        size={28}
        underlayColor="white"
      />
    </TouchableOpacity>
  </View>
</View>
`;

exports[`ListItem component should render with left icon 1`] = `
<View
  style={
    Array [
      Object {
        "backgroundColor": "transparent",
        "borderBottomColor": "#bbb",
        "borderBottomWidth": 0.5,
        "paddingBottom": 10,
        "paddingRight": 10,
        "paddingTop": 10,
      },
      undefined,
    ]
  }
  underlayColor="white"
>
  <View
    style={
      Array [
        Object {
          "flexDirection": "row",
          "marginLeft": 10,
        },
        Object {
          "backgroundColor": "peru",
        },
      ]
    }
  >
    <View
      style={
        Array [
          Object {
            "alignItems": "center",
<<<<<<< HEAD
=======
            "flex": 0.3,
>>>>>>> 8264653f
            "justifyContent": "center",
          },
          Object {
            "flex": 0.15,
          },
          undefined,
        ]
      }
      underlayColor="white"
    >
      <View>
        <Icon
          color="red"
          iconStyle={
            Array [
              Object {
                "marginRight": 8,
              },
              undefined,
            ]
          }
          name="wifi"
          raised={false}
          reverse={false}
          reverseColor="white"
          size={20}
          type="font-awesome"
          underlayColor="white"
        />
      </View>
    </View>
    <View
      style={
        Object {
          "flex": 1,
          "justifyContent": "center",
        }
      }
    >
      <View>
        <View />
      </View>
      <View>
        <View />
      </View>
    </View>
    <TouchableOpacity
      activeOpacity={0.2}
      disabled={true}
      focusedOpacity={0.7}
      style={
        Object {
          "alignItems": "flex-end",
          "flex": 0.15,
          "justifyContent": "center",
        }
      }
    >
      <Icon
        color="#bdc6cf"
        name="chevron-right"
        raised={false}
        reverse={false}
        reverseColor="white"
        size={28}
        underlayColor="white"
      />
    </TouchableOpacity>
  </View>
</View>
`;

exports[`ListItem component should render with left icon component 1`] = `
<View
  style={
    Array [
      Object {
        "backgroundColor": "transparent",
        "borderBottomColor": "#bbb",
        "borderBottomWidth": 0.5,
        "paddingBottom": 10,
        "paddingRight": 10,
        "paddingTop": 10,
      },
      undefined,
    ]
  }
  underlayColor="white"
>
  <View
    style={
      Array [
        Object {
          "flexDirection": "row",
          "marginLeft": 10,
        },
        Object {
          "backgroundColor": "peru",
        },
      ]
    }
  >
    <Text
      accessible={true}
      allowFontScaling={true}
      ellipsizeMode="tail"
    >
      I'm left icon
    </Text>
    <View
      style={
        Object {
          "flex": 1,
          "justifyContent": "center",
        }
      }
    >
      <View>
        <View />
      </View>
      <View>
        <View />
      </View>
    </View>
    <TouchableOpacity
      activeOpacity={0.2}
      disabled={true}
      focusedOpacity={0.7}
      style={
        Object {
          "alignItems": "flex-end",
          "flex": 0.15,
          "justifyContent": "center",
        }
      }
    >
      <Icon
        color="#bdc6cf"
        name="chevron-right"
        raised={false}
        reverse={false}
        reverseColor="white"
        size={28}
        underlayColor="white"
      />
    </TouchableOpacity>
  </View>
</View>
`;

exports[`ListItem component should render with right icon component 1`] = `
<View
  style={
    Array [
      Object {
        "backgroundColor": "transparent",
        "borderBottomColor": "#bbb",
        "borderBottomWidth": 0.5,
        "paddingBottom": 10,
        "paddingRight": 10,
        "paddingTop": 10,
      },
      undefined,
    ]
  }
  underlayColor="white"
>
  <View
    style={
      Array [
        Object {
          "flexDirection": "row",
          "marginLeft": 10,
        },
        Object {
          "backgroundColor": "peru",
        },
      ]
    }
  >
    <View
      style={
        Object {
          "flex": 1,
          "justifyContent": "center",
        }
      }
    >
      <View>
        <View />
      </View>
      <View>
        <View />
      </View>
    </View>
    <Text
      accessible={true}
      allowFontScaling={true}
      ellipsizeMode="tail"
    >
      I'm right icon
    </Text>
  </View>
</View>
`;

exports[`ListItem component should render with textInput 1`] = `
<View
  style={
    Array [
      Object {
        "backgroundColor": "transparent",
        "borderBottomColor": "#bbb",
        "borderBottomWidth": 0.5,
        "paddingBottom": 10,
        "paddingRight": 10,
        "paddingTop": 10,
      },
      undefined,
    ]
  }
  underlayColor="white"
>
  <View
    style={
      Array [
        Object {
          "flexDirection": "row",
          "marginLeft": 10,
        },
        undefined,
      ]
    }
  >
    <View
      style={
        Object {
          "flex": 1,
          "justifyContent": "center",
        }
      }
    >
      <View>
        <View />
      </View>
      <View>
        <View />
      </View>
    </View>
    <View
      style={
        Array [
          Object {
            "alignItems": "flex-end",
            "flex": 1,
            "justifyContent": "center",
          },
          undefined,
        ]
      }
    >
      <TextInput
        editable={true}
        style={
          Array [
            Object {
              "height": 20,
              "textAlign": "right",
            },
            undefined,
          ]
        }
      />
    </View>
    <View
      style={
        Object {
          "alignItems": "flex-end",
          "flex": 0.15,
          "justifyContent": "center",
          "marginRight": 5,
        }
      }
    >
      <Switch
        disabled={false}
        value={false}
      />
    </View>
  </View>
</View>
`;

exports[`ListItem component should render with title and subtitle 1`] = `
<View
  style={
    Array [
      Object {
        "backgroundColor": "transparent",
        "borderBottomColor": "#bbb",
        "borderBottomWidth": 0.5,
        "paddingBottom": 10,
        "paddingRight": 10,
        "paddingTop": 10,
      },
      undefined,
    ]
  }
  underlayColor="white"
>
  <View
    style={
      Array [
        Object {
          "flexDirection": "row",
          "marginLeft": 10,
        },
        Object {
          "backgroundColor": "peru",
        },
      ]
    }
  >
    <View
      style={
        Object {
          "flex": 1,
          "justifyContent": "center",
        }
      }
    >
      <View>
        <TextElement
          numberOfLines={1}
          style={
            Array [
              Object {
                "color": "#43484d",
                "fontSize": 17.5,
              },
              Object {
                "marginLeft": 10,
              },
              Object {
                "backgroundColor": "peru",
              },
              Object {
                "fontFamily": "arial",
              },
            ]
          }
        >
          title test
        </TextElement>
      </View>
      <View>
        <TextElement
          numberOfLines={1}
          style={
            Array [
              Object {
                "color": "#86939e",
                "fontSize": 15,
                "fontWeight": "600",
                "marginTop": 1,
              },
              Object {
                "marginLeft": 10,
              },
              Object {
                "backgroundColor": "peru",
              },
              Object {
                "fontFamily": "arial",
              },
            ]
          }
        >
          title test
        </TextElement>
      </View>
    </View>
    <View
      style={
        Array [
          Object {
            "alignItems": "flex-end",
            "flex": 1,
            "justifyContent": "center",
          },
          undefined,
        ]
      }
    >
      <TextElement
        numberOfLines={1}
        style={
          Array [
            Object {
              "color": "#bdc6cf",
              "marginRight": 5,
            },
            undefined,
          ]
        }
      >
        title
      </TextElement>
    </View>
    <TouchableOpacity
      activeOpacity={0.2}
      disabled={true}
      focusedOpacity={0.7}
      style={
        Object {
          "alignItems": "flex-end",
          "flex": 0.15,
          "justifyContent": "center",
        }
      }
    >
      <Icon
        color="#bdc6cf"
        name="chevron-right"
        raised={false}
        reverse={false}
        reverseColor="white"
        size={28}
        underlayColor="white"
      />
    </TouchableOpacity>
  </View>
</View>
`;

exports[`ListItem component should render without issues 1`] = `
<View
  style={
    Array [
      Object {
        "backgroundColor": "transparent",
        "borderBottomColor": "#bbb",
        "borderBottomWidth": 0.5,
        "paddingBottom": 10,
        "paddingRight": 10,
        "paddingTop": 10,
      },
      undefined,
    ]
  }
  underlayColor="white"
>
  <View
    style={
      Array [
        Object {
          "flexDirection": "row",
          "marginLeft": 10,
        },
        undefined,
      ]
    }
  >
    <View
      style={
        Object {
          "flex": 1,
          "justifyContent": "center",
        }
      }
    >
      <View>
        <View />
      </View>
      <View>
        <View />
      </View>
    </View>
    <TouchableOpacity
      activeOpacity={0.2}
      disabled={true}
      focusedOpacity={0.7}
      style={
        Object {
          "alignItems": "flex-end",
          "flex": 0.15,
          "justifyContent": "center",
        }
      }
    >
      <Icon
        color="#bdc6cf"
        name="chevron-right"
        raised={false}
        reverse={false}
        reverseColor="white"
        size={28}
        underlayColor="white"
      />
    </TouchableOpacity>
  </View>
</View>
`;<|MERGE_RESOLUTION|>--- conflicted
+++ resolved
@@ -126,10 +126,6 @@
         Array [
           Object {
             "alignItems": "center",
-<<<<<<< HEAD
-=======
-            "flex": 0.3,
->>>>>>> 8264653f
             "justifyContent": "center",
           },
           Object {
