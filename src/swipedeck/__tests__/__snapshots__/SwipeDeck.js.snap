// Jest Snapshot v1, https://goo.gl/fbAQLP

exports[`SwipeDeck Component should render without issues 1`] = `
<View>
  <AnimatedComponent
    style={
      Array [
        Object {
          "position": "absolute",
          "width": 750,
        },
        Object {
<<<<<<< HEAD
          "zIndex": 1,
=======
          "zIndex": 0,
>>>>>>> 2c0d28e3
        },
      ]
    }
  />
  <AnimatedComponent
    onMoveShouldSetResponder={[Function]}
    onMoveShouldSetResponderCapture={[Function]}
    onResponderEnd={[Function]}
    onResponderGrant={[Function]}
    onResponderMove={[Function]}
    onResponderReject={[Function]}
    onResponderRelease={[Function]}
    onResponderStart={[Function]}
    onResponderTerminate={[Function]}
    onResponderTerminationRequest={[Function]}
    onStartShouldSetResponder={[Function]}
    onStartShouldSetResponderCapture={[Function]}
    style={
      Array [
        Object {
          "left": 0,
          "top": 0,
          "transform": Array [
            Object {
              "rotate": "0deg",
            },
          ],
        },
        Object {
          "position": "absolute",
          "width": 750,
        },
      ]
    }
  />
</View>
`;<|MERGE_RESOLUTION|>--- conflicted
+++ resolved
@@ -10,11 +10,7 @@
           "width": 750,
         },
         Object {
-<<<<<<< HEAD
-          "zIndex": 1,
-=======
           "zIndex": 0,
->>>>>>> 2c0d28e3
         },
       ]
     }
