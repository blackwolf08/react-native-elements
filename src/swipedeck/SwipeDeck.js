import PropTypes from 'prop-types';
import React, { Component } from 'react';
import {
  View,
  Animated,
  PanResponder,
  Dimensions,
  StyleSheet,
  LayoutAnimation,
  UIManager,
} from 'react-native';

const SCREEN_WIDTH = Dimensions.get('window').width;
const SWIPE_THRESHOLD = 0.4 * SCREEN_WIDTH;
const MOVE_THRESHOLD = 50;

export default class SwipeDeck extends Component {
  static defaultProps = {
    onSwipeRight: () => {},
    onSwipeLeft: () => {},
  };

  constructor(props) {
    super(props);

    const position = new Animated.ValueXY();

    const panResponder = PanResponder.create({
      // ignore touch and handle only move-gestures
      onMoveShouldSetPanResponderCapture: (e, gesture) => {
        return Math.abs(gesture.dx) > MOVE_THRESHOLD;
      },
      onStartShouldSetPanResponder: () => true,
      onPanResponderMove: (event, gesture) => {
        position.setValue({ x: gesture.dx, y: gesture.dy });
      },
      onPanResponderRelease: (event, gesture) => {
        if (gesture.dx > SWIPE_THRESHOLD) {
          this.forceSwipe('right');
        } else if (gesture.dx < -SWIPE_THRESHOLD) {
          this.forceSwipe('left');
        } else {
          this.resetPosition();
        }
      },
    });

    this.state = { panResponder, position, index: 0 };
  }

  componentWillReceiveProps(nextProps) {
    if (nextProps.data !== this.props.data) {
      this.setState({ index: 0 });
    }
  }

  componentWillUpdate() {
    UIManager.setLayoutAnimationEnabledExperimental &&
      UIManager.setLayoutAnimationEnabledExperimental(true);
    LayoutAnimation.spring();
  }

  forceSwipe(direction) {
    const x = direction === 'right' ? SCREEN_WIDTH : -SCREEN_WIDTH;

    Animated.timing(this.state.position, {
      toValue: { x: x * 2, y: direction === 'right' ? -x : x },
      duration: 750,
    }).start(() => this.onSwipeComplete(direction));
  }

  onSwipeComplete(direction) {
    const { onSwipeRight, onSwipeLeft, data } = this.props;
    const item = data[this.state.index];

    direction === 'right' ? onSwipeRight(item) : onSwipeLeft(item);
    this.state.position.setValue({ x: 0, y: 0 });
    this.setState({ index: this.state.index + 1 });
  }

  resetPosition() {
    Animated.spring(this.state.position, {
      toValue: { x: 0, y: 0 },
    }).start();
  }

  getCardStyle() {
    const { position } = this.state;
    const rotate = position.x.interpolate({
      inputRange: [-SCREEN_WIDTH * 2, 0, SCREEN_WIDTH * 2],
      outputRange: ['-60deg', '0deg', '60deg'],
    });

    return {
      ...this.state.position.getLayout(),
      transform: [{ rotate }],
    };
  }

  renderCards() {
    if (this.state.index >= this.props.data.length) {
      return this.props.renderNoMoreCards();
    }

    return this.props.data
      .map((item, i) => {
        if (i < this.state.index) {
          return null;
        } else if (i === this.state.index) {
          return (
            <Animated.View
              key={item.id}
              style={[this.getCardStyle(), styles.cardStyle]}
              {...this.state.panResponder.panHandlers}
            >
              {this.props.renderCard(item)}
            </Animated.View>
          );
        }

        return (
          <Animated.View
            key={item.id}
<<<<<<< HEAD
            style={[styles.cardStyle, { zIndex: 1 }]}
=======
            style={[styles.cardStyle, { zIndex: 0 }]}
>>>>>>> 2c0d28e3
          >
            {this.props.renderCard(item)}
          </Animated.View>
        );
      })
      .reverse();
  }

  render() {
    return (
      <View>
        {this.renderCards()}
      </View>
    );
  }
}

const styles = StyleSheet.create({
  cardStyle: {
    position: 'absolute',
    width: SCREEN_WIDTH,
  },
});

SwipeDeck.propTypes = {
  data: PropTypes.any,
  renderCard: PropTypes.any,
  renderNoMoreCards: PropTypes.any,
  onSwipeRight: PropTypes.any,
  onSwipeLeft: PropTypes.any,
};<|MERGE_RESOLUTION|>--- conflicted
+++ resolved
@@ -121,11 +121,7 @@
         return (
           <Animated.View
             key={item.id}
-<<<<<<< HEAD
-            style={[styles.cardStyle, { zIndex: 1 }]}
-=======
             style={[styles.cardStyle, { zIndex: 0 }]}
->>>>>>> 2c0d28e3
           >
             {this.props.renderCard(item)}
           </Animated.View>
