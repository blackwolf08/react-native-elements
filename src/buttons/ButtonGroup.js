import React, { PropTypes } from 'react';
import { View, Text as NativeText, StyleSheet, TouchableHighlight, Platform } from 'react-native';
import colors from '../config/colors';
import Text from '../text/Text';
import normalize from '../helpers/normalizeText';

const ButtonGroup = props => {
  const {
    component,
    buttons,
    onPress,
    selectedIndex,
    containerStyle,
    innerBorderStyle,
    buttonStyle,
    textStyle,
    selectedTextStyle,
    selectedBackgroundColor,
    underlayColor,
    activeOpacity,
    onHideUnderlay,
    onShowUnderlay,
    setOpacityTo,
    ...attributes,
  } = props;

<<<<<<< HEAD
const ButtonGroup = ({
  component,
  onPress,
  buttons,
  containerStyle,
  selectedBackgroundColor,
  textStyle,
  selectedTextStyle,
  underlayColor,
  selectedIndex,
  activeOpacity,
  onHideUnderlay,
  onShowUnderlay,
  setOpacityTo,
  lastBorderStyle,
  borderStyle
}) => {
  const Component = component || TouchableHighlight
=======
  const Component = component || TouchableHighlight;
>>>>>>> aea07797
  return (
    <View style={[styles.container, containerStyle && containerStyle]} {...attributes}>
      {
        buttons.map((button, i) => {
          return (
            <Component
              activeOpacity={activeOpacity}
              setOpacityTo={setOpacityTo}
              onHideUnderlay={onHideUnderlay}
              onShowUnderlay={onShowUnderlay}
              underlayColor={underlayColor || '#ffffff'}
              onPress={onPress? () => onPress(i) : () => {}}
              key={i}
              style={[
                styles.button,
<<<<<<< HEAD
                i < buttons.length - 1 && styles.borderRight,
                i < buttons.length - 1 && borderStyle,
                i === buttons.length - 1 && lastBorderStyle,
=======
                i < buttons.length - 1 && {
                  borderRightWidth: innerBorderStyle && innerBorderStyle.width || 1,
                  borderRightColor: innerBorderStyle && innerBorderStyle.color || colors.grey4
                },
>>>>>>> aea07797
                selectedIndex === i && {backgroundColor: selectedBackgroundColor || 'white'}
              ]}>
              <View style={[styles.textContainer, buttonStyle && buttonStyle]}>
              {
                button.element ? <button.element /> : (
                  <Text
                  style={[
                    styles.buttonText,
                    textStyle && textStyle,
                    selectedIndex === i && {color: colors.grey1},
                    selectedIndex === i && selectedTextStyle
                  ]}>{button}</Text>
                )
              }
              </View>
            </Component>
          );
        })
      }
    </View>
  );
};

const styles = StyleSheet.create({
  button: {
    flex: 1
  },
  textContainer: {
    flex: 1,
    justifyContent: 'center',
    alignItems: 'center'
  },
  container: {
    marginLeft: 10,
    marginRight: 10,
    marginBottom: 5,
    marginTop: 5,
    borderColor: '#e3e3e3',
    borderWidth: 1,
    flexDirection: 'row',
    borderRadius: 3,
    overflow: 'hidden',
    backgroundColor: '#f5f5f5',
    height: 40
  },
  buttonText: {
    fontSize: normalize(13),
    color: colors.grey2,
    ...Platform.select({
      ios: {
        fontWeight: '500'
      }
    })
  }
});

ButtonGroup.propTypes = {
  button: PropTypes.object,
  component: PropTypes.any,
  onPress: PropTypes.func,
  buttons: PropTypes.array,
  containerStyle: View.propTypes.style,
  textStyle: View.propTypes.style,
  selectedTextStyle: NativeText.propTypes.style,
  underlayColor: PropTypes.string,
  selectedIndex: PropTypes.number,
  activeOpacity: PropTypes.number,
  onHideUnderlay: PropTypes.func,
  onShowUnderlay: PropTypes.func,
  setOpacityTo: PropTypes.any,
  innerBorderStyle: PropTypes.oneOf(View.propTypes.style, NativeText.propTypes.style),
  buttonStyle: View.propTypes.style,
  selectedBackgroundColor: PropTypes.string,
};

export default ButtonGroup;<|MERGE_RESOLUTION|>--- conflicted
+++ resolved
@@ -12,6 +12,7 @@
     selectedIndex,
     containerStyle,
     innerBorderStyle,
+    lastBorderStyle,
     buttonStyle,
     textStyle,
     selectedTextStyle,
@@ -24,28 +25,7 @@
     ...attributes,
   } = props;
 
-<<<<<<< HEAD
-const ButtonGroup = ({
-  component,
-  onPress,
-  buttons,
-  containerStyle,
-  selectedBackgroundColor,
-  textStyle,
-  selectedTextStyle,
-  underlayColor,
-  selectedIndex,
-  activeOpacity,
-  onHideUnderlay,
-  onShowUnderlay,
-  setOpacityTo,
-  lastBorderStyle,
-  borderStyle
-}) => {
-  const Component = component || TouchableHighlight
-=======
   const Component = component || TouchableHighlight;
->>>>>>> aea07797
   return (
     <View style={[styles.container, containerStyle && containerStyle]} {...attributes}>
       {
@@ -61,16 +41,11 @@
               key={i}
               style={[
                 styles.button,
-<<<<<<< HEAD
-                i < buttons.length - 1 && styles.borderRight,
-                i < buttons.length - 1 && borderStyle,
-                i === buttons.length - 1 && lastBorderStyle,
-=======
                 i < buttons.length - 1 && {
                   borderRightWidth: innerBorderStyle && innerBorderStyle.width || 1,
                   borderRightColor: innerBorderStyle && innerBorderStyle.color || colors.grey4
                 },
->>>>>>> aea07797
+                i === buttons.length - 1 && lastBorderStyle,
                 selectedIndex === i && {backgroundColor: selectedBackgroundColor || 'white'}
               ]}>
               <View style={[styles.textContainer, buttonStyle && buttonStyle]}>
