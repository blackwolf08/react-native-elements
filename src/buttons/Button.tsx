<<<<<<< HEAD
import React, { useCallback, useEffect } from 'react';
=======
import React from 'react';
>>>>>>> 3c440b15
import {
  View,
  Text,
  TouchableNativeFeedback,
  TouchableOpacity,
  ActivityIndicator,
  Platform,
  StyleSheet,
  TouchableOpacityProps,
  TouchableNativeFeedbackProps,
  StyleProp,
  ViewStyle,
  ActivityIndicatorProps,
  TextStyle,
} from 'react-native';
import Color from 'color';
import { withTheme } from '../config';
import { renderNode, color } from '../helpers';
import Icon, { IconNode } from '../icons/Icon';
import { Theme } from '../config/theme';
import { TextProps } from '../text/Text';

const defaultLoadingProps = (
  type: 'solid' | 'clear' | 'outline',
  theme: Theme
): ActivityIndicatorProps => ({
  color: type === 'solid' ? 'white' : theme.colors.primary,
  size: 'small',
});

export type ButtonProps = TouchableOpacityProps &
  TouchableNativeFeedbackProps & {
    title?: string | React.ReactElement<{}>;
    titleStyle?: StyleProp<TextStyle>;
    titleProps?: TextProps;
    buttonStyle?: StyleProp<ViewStyle>;
    type?: 'solid' | 'clear' | 'outline';
    loading?: boolean;
    loadingStyle?: StyleProp<ViewStyle>;
    loadingProps?: ActivityIndicatorProps;
    containerStyle?: StyleProp<ViewStyle>;
    icon?: IconNode;
    iconContainerStyle?: StyleProp<ViewStyle>;
    iconRight?: boolean;
    linearGradientProps?: object;
    TouchableComponent?: typeof React.Component;
    ViewComponent?: typeof React.Component;
    disabled?: boolean;
    disabledStyle?: StyleProp<ViewStyle>;
    disabledTitleStyle?: StyleProp<TextStyle>;
    raised?: boolean;
    theme?: Theme;
  };

const Button: React.FunctionComponent<ButtonProps> = (props: ButtonProps) => {
<<<<<<< HEAD
  useEffect(() => {
    if (props.linearGradientProps && !props.ViewComponent) {
      console.error(
        "You need to pass a ViewComponent to use linearGradientProps !\nExample: ViewComponent={require('react-native-linear-gradient')}"
      );
    }
  });

  const {
    TouchableComponent,
    containerStyle,
    onPress = () => console.log('Please attach a method to this component'),
    buttonStyle,
    type = 'solid',
    loading = false,
    loadingStyle,
    loadingProps: passedLoadingProps,
    title = '',
    titleProps,
    titleStyle: passedTitleStyle,
    icon,
    iconContainerStyle,
    iconRight = false,
    disabled = false,
    disabledStyle,
    disabledTitleStyle,
    raised = false,
    linearGradientProps,
    ViewComponent = View,
    theme,
    ...attributes
  } = props;

  const handleOnPress = useCallback(
    (evt) => {
      if (!loading) {
        onPress(evt);
      }
    },
    [loading, onPress]
  );
=======
  if (props.linearGradientProps && !props.ViewComponent) {
    console.error(
      "You need to pass a ViewComponent to use linearGradientProps !\nExample: ViewComponent={require('react-native-linear-gradient')}"
    );
  }

  const handleOnPress = (evt) => {
    const {
      loading,
      onPress = () => console.log('Please attach a method to this component'),
    } = props;
    if (!loading) {
      onPress(evt);
    }
  };

  const {
    TouchableComponent,
    containerStyle,
    onPress,
    buttonStyle,
    type = 'solid',
    loading = false,
    loadingStyle,
    loadingProps: passedLoadingProps,
    title = '',
    titleProps,
    titleStyle: passedTitleStyle,
    icon,
    iconContainerStyle,
    iconRight = false,
    disabled = false,
    disabledStyle,
    disabledTitleStyle,
    raised = false,
    linearGradientProps,
    ViewComponent = View,
    theme,
    ...attributes
  } = props;
>>>>>>> 3c440b15

  // Refactor to Pressable
  const TouchableComponentInternal =
    TouchableComponent ||
    Platform.select({
      android: linearGradientProps ? TouchableOpacity : TouchableNativeFeedback,
      default: TouchableOpacity,
    });

  const titleStyle: StyleProp<TextStyle> = StyleSheet.flatten([
    { color: type === 'solid' ? 'white' : theme.colors.primary },
    styles.title,
    passedTitleStyle,
    disabled && { color: color(theme.colors.disabled).darken(0.3).string() },
    disabled && disabledTitleStyle,
  ]);

  const background =
    Platform.OS === 'android' && Platform.Version >= 21
      ? TouchableNativeFeedback.Ripple(
<<<<<<< HEAD
          // @ts-ignore
          Color(titleStyle.color).alpha(0.32).rgb().string(),
=======
          Color(titleStyle.color.toString()).alpha(0.32).rgb().string(),
>>>>>>> 3c440b15
          true
        )
      : undefined;

  const loadingProps: ActivityIndicatorProps = {
    ...defaultLoadingProps(type, theme),
    ...passedLoadingProps,
  };

  const accessibilityState = {
    disabled: !!disabled,
    busy: !!loading,
  };

  return (
    <View
      style={[
        styles.container,
        {
          borderRadius: 3 || styles.container.borderRadius,
        },
        containerStyle,
        raised && !disabled && type !== 'clear' && styles.raised,
      ]}
    >
      <TouchableComponentInternal
        onPress={handleOnPress}
        delayPressIn={0}
        activeOpacity={0.3}
        accessibilityRole="button"
        accessibilityState={accessibilityState}
        disabled={disabled}
        background={background}
        {...attributes}
      >
        <ViewComponent
          {...linearGradientProps}
          style={StyleSheet.flatten([
            styles.button,
            {
              backgroundColor:
                type === 'solid' ? theme.colors.primary : 'transparent',
              borderColor: theme.colors.primary,
              borderWidth: type === 'outline' ? StyleSheet.hairlineWidth : 0,
            },
            buttonStyle,
            disabled &&
              type === 'solid' && { backgroundColor: theme.colors.disabled },
            disabled &&
              type === 'outline' && {
                borderColor: color(theme.colors.disabled).darken(0.3).string(),
              },
            disabled && disabledStyle,
          ])}
        >
          {loading && (
            <ActivityIndicator
              style={StyleSheet.flatten([styles.loading, loadingStyle])}
              color={loadingProps.color}
              size={loadingProps.size}
              {...loadingProps}
            />
          )}

          {!loading &&
            icon &&
            !iconRight &&
            renderNode(Icon, icon, {
              containerStyle: StyleSheet.flatten([
                styles.iconContainer,
                iconContainerStyle,
              ]),
            })}

          {!loading &&
            !!title &&
            renderNode(Text, title, {
              style: titleStyle,
              ...titleProps,
            })}

          {!loading &&
            icon &&
            iconRight &&
            renderNode(Icon, icon, {
              containerStyle: StyleSheet.flatten([
                styles.iconContainer,
                iconContainerStyle,
              ]),
            })}
        </ViewComponent>
      </TouchableComponentInternal>
    </View>
  );
};

const styles = StyleSheet.create({
  button: {
    flexDirection: 'row',
    justifyContent: 'center',
    alignItems: 'center',
    borderRadius: 3,
    padding: 8,
  },
  container: {
    overflow: 'hidden',
    borderRadius: 3,
  },
  title: {
    fontSize: 16,
    textAlign: 'center',
    paddingVertical: 1,
    ...Platform.select({
      android: {
        fontFamily: 'sans-serif-medium',
      },
      default: {
        fontSize: 18,
      },
    }),
  },
  iconContainer: {
    marginHorizontal: 5,
  },
  raised: {
    backgroundColor: '#fff',
    overflow: 'visible',
    ...Platform.select({
      android: {
        elevation: 4,
      },
      default: {
        shadowColor: 'rgba(0,0,0, .4)',
        shadowOffset: { height: 1, width: 1 },
        shadowOpacity: 1,
        shadowRadius: 1,
      },
    }),
  },
  loading: {
    marginVertical: 2,
  },
});

export { Button };

export default withTheme<ButtonProps, {}>(Button, 'Button');<|MERGE_RESOLUTION|>--- conflicted
+++ resolved
@@ -1,8 +1,4 @@
-<<<<<<< HEAD
 import React, { useCallback, useEffect } from 'react';
-=======
-import React from 'react';
->>>>>>> 3c440b15
 import {
   View,
   Text,
@@ -58,7 +54,6 @@
   };
 
 const Button: React.FunctionComponent<ButtonProps> = (props: ButtonProps) => {
-<<<<<<< HEAD
   useEffect(() => {
     if (props.linearGradientProps && !props.ViewComponent) {
       console.error(
@@ -100,48 +95,6 @@
     },
     [loading, onPress]
   );
-=======
-  if (props.linearGradientProps && !props.ViewComponent) {
-    console.error(
-      "You need to pass a ViewComponent to use linearGradientProps !\nExample: ViewComponent={require('react-native-linear-gradient')}"
-    );
-  }
-
-  const handleOnPress = (evt) => {
-    const {
-      loading,
-      onPress = () => console.log('Please attach a method to this component'),
-    } = props;
-    if (!loading) {
-      onPress(evt);
-    }
-  };
-
-  const {
-    TouchableComponent,
-    containerStyle,
-    onPress,
-    buttonStyle,
-    type = 'solid',
-    loading = false,
-    loadingStyle,
-    loadingProps: passedLoadingProps,
-    title = '',
-    titleProps,
-    titleStyle: passedTitleStyle,
-    icon,
-    iconContainerStyle,
-    iconRight = false,
-    disabled = false,
-    disabledStyle,
-    disabledTitleStyle,
-    raised = false,
-    linearGradientProps,
-    ViewComponent = View,
-    theme,
-    ...attributes
-  } = props;
->>>>>>> 3c440b15
 
   // Refactor to Pressable
   const TouchableComponentInternal =
@@ -162,12 +115,7 @@
   const background =
     Platform.OS === 'android' && Platform.Version >= 21
       ? TouchableNativeFeedback.Ripple(
-<<<<<<< HEAD
-          // @ts-ignore
-          Color(titleStyle.color).alpha(0.32).rgb().string(),
-=======
           Color(titleStyle.color.toString()).alpha(0.32).rgb().string(),
->>>>>>> 3c440b15
           true
         )
       : undefined;
