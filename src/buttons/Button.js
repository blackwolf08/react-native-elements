import PropTypes from 'prop-types';
import React, { Component } from 'react';

import {
  StyleSheet,
  View,
  Text,
  TouchableNativeFeedback,
  TouchableOpacity,
  ActivityIndicator,
  Platform,
} from 'react-native';

<<<<<<< HEAD
import ViewPropTypes from '../config/ViewPropTypes';

class Button extends Component {
  log() {
    console.log('Please attach a method to this component');
=======
const log = () => {
  console.log('please attach method to this component'); //eslint-disable-line no-console
};

const Button = props => {
  const {
    disabled,
    loading,
    loadingRight,
    activityIndicatorStyle,
    buttonStyle,
    borderRadius,
    title,
    onPress,
    icon,
    iconComponent,
    secondary,
    secondary2,
    secondary3,
    primary1,
    primary2,
    backgroundColor,
    color,
    fontSize,
    underlayColor,
    raised,
    textStyle,
    large,
    iconRight,
    fontWeight,
    disabledStyle,
    fontFamily,
    containerViewStyle,
    rounded,
    outline,
    transparent,
    textNumberOfLines,
    textEllipsizeMode,
    allowFontScaling,
    ...attributes
  } = props;
  let { Component, rightIcon, leftIcon } = props;

  let leftIconElement;
  if (!leftIcon && icon) {
    leftIcon = icon;
  }
  if (leftIcon) {
    let Icon;
    if (iconComponent) {
      Icon = iconComponent;
    } else if (!leftIcon.type) {
      Icon = MaterialIcon;
    } else {
      Icon = getIconType(leftIcon.type);
    }
    leftIconElement = (
      <Icon
        {...leftIcon}
        color={leftIcon.color || 'white'}
        size={leftIcon.size || (large ? 26 : 18)}
        style={[styles.icon, leftIcon.style && leftIcon.style]}
      />
    );
  }
  let rightIconElement;
  if (iconRight || rightIcon) {
    if (!rightIcon) {
      rightIcon = iconRight;
    }
    let Icon;
    if (iconComponent) {
      Icon = iconComponent;
    } else if (!rightIcon.type) {
      Icon = MaterialIcon;
    } else {
      Icon = getIconType(rightIcon.type);
    }
    rightIconElement = (
      <Icon
        {...rightIcon}
        color={rightIcon.color || 'white'}
        size={rightIcon.size || (large ? 26 : 18)}
        style={[styles.iconRight, rightIcon.style && rightIcon.style]}
      />
    );
  }
  let loadingElement;
  if (loading) {
    loadingElement = (
      <ActivityIndicator
        animating={true}
        style={[styles.activityIndicatorStyle, activityIndicatorStyle]}
        color={color || 'white'}
        size={(large && 'large') || 'small'}
      />
    );
  }
  if (!Component && Platform.OS === 'ios') {
    Component = TouchableHighlight;
  }
  if (!Component && Platform.OS === 'android') {
    Component = TouchableNativeFeedback;
  }
  if (!Component) {
    Component = TouchableHighlight;
  }

  if (Platform.OS === 'android' && (borderRadius && !attributes.background)) {
    if (Platform.Version >= 21) {
      attributes.background = TouchableNativeFeedback.Ripple(
        'ThemeAttrAndroid',
        true
      );
    } else {
      attributes.background = TouchableNativeFeedback.SelectableBackground();
    }
>>>>>>> 003fe655
  }

  render() {
    const {
      containerStyle,
      onPress,
      buttonStyle,
      clear,
      loading,
      loadingStyle,
      loadingProps,
      text,
      textStyle,
      textProps,
      icon,
      iconContainerStyle,
      iconRight,
      ...attributes
    } = this.props;

    // this is what RN Button does by default
    // https://github.com/facebook/react-native/blob/master/Libraries/Components/Button.js#L118
    const Touchable =
      Platform.OS === 'android' ? TouchableNativeFeedback : TouchableOpacity;

<<<<<<< HEAD
    return (
      <View style={[styles.container, containerStyle]}>
        <Touchable
          onPress={onPress || this.log.bind(this)}
          underlayColor={clear && 'transparent'}
          activeOpacity={clear && 0}
          style={{
            borderRadius:
              (buttonStyle &&
                buttonStyle.borderRadius &&
                buttonStyle.borderRadius) ||
              3,
          }}
          {...attributes}
        >
          <View
=======
  return (
    <View
      style={[
        styles.container,
        raised && styles.raised,
        containerViewStyle,
        borderRadius && { borderRadius },
      ]}
    >
      <Component
        {...attributes}
        underlayColor={underlayColor || 'transparent'}
        onPress={onPress || log}
        disabled={disabled || false}
      >
        <View
          pointerEvents="box-only"
          style={[
            styles.button,
            secondary && { backgroundColor: colors.secondary },
            secondary2 && { backgroundColor: colors.secondary2 },
            secondary3 && { backgroundColor: colors.secondary3 },
            primary1 && { backgroundColor: colors.primary1 },
            primary2 && { backgroundColor: colors.primary2 },
            backgroundColor && { backgroundColor: backgroundColor },
            borderRadius && { borderRadius },
            !large && styles.small,
            rounded && {
              borderRadius: baseFont.size * 3.8,
              paddingHorizontal: !large
                ? stylesObject.small.padding * 1.5
                : stylesObject.button.padding * 1.5,
            },
            outline && {
              borderWidth: 1,
              backgroundColor: 'transparent',
              borderColor: baseFont.color,
            },
            transparent && {
              borderWidth: 0,
              backgroundColor: 'transparent',
            },
            buttonStyle && buttonStyle,
            disabled && { backgroundColor: colors.disabled },
            disabled && disabledStyle && disabledStyle,
          ]}
        >
          {(icon && !iconRight) || leftIconElement ? leftIconElement : null}
          {loading && !loadingRight && loadingElement}
          <Text
>>>>>>> 003fe655
            style={[
              styles.button,
              clear && { backgroundColor: 'transparent', elevation: 0 },
              buttonStyle,
            ]}
          >
<<<<<<< HEAD
            {loading &&
              <ActivityIndicator
                animating={true}
                style={[styles.loading, loadingStyle]}
                color={(loadingProps && loadingProps.color) || 'white'}
                size={(loadingProps && loadingProps.size) || 'small'}
                {...loadingProps}
              />}
            {!loading &&
              icon &&
              !iconRight &&
              <View style={[styles.iconContainer, iconContainerStyle]}>
                {icon}
              </View>}
            {!loading &&
              <Text style={[styles.text, textStyle]} {...textProps}>
                {text || 'Welcome to\nReact Native Elements'}
              </Text>}
            {!loading &&
              icon &&
              iconRight &&
              <View style={[styles.iconContainer, iconContainerStyle]}>
                {icon}
              </View>}
          </View>
        </Touchable>
      </View>
    );
  }
}
=======
            {title}
          </Text>
          {loading && loadingRight && loadingElement}
          {(icon && iconRight) || rightIconElement ? rightIconElement : null}
        </View>
      </Component>
    </View>
  );
};
>>>>>>> 003fe655

Button.propTypes = {
  text: PropTypes.string,
  textStyle: Text.propTypes.style,
  textProps: PropTypes.object,

  buttonStyle: ViewPropTypes.style,

  clear: PropTypes.bool,

  loading: PropTypes.bool,
  loadingStyle: ViewPropTypes.style,
  loadingProps: PropTypes.object,

  onPress: PropTypes.any,
  containerStyle: ViewPropTypes.style,

  icon: PropTypes.object,
<<<<<<< HEAD
  iconContainerStyle: ViewPropTypes.style,
  iconRight: PropTypes.bool,
=======
  leftIcon: PropTypes.object,
  rightIcon: PropTypes.object,
  iconRight: PropTypes.object,
  iconComponent: PropTypes.any,
  secondary: PropTypes.bool,
  secondary2: PropTypes.bool,
  secondary3: PropTypes.bool,
  primary1: PropTypes.bool,
  primary2: PropTypes.bool,
  backgroundColor: PropTypes.string,
  color: PropTypes.string,
  fontSize: PropTypes.any,
  underlayColor: PropTypes.string,
  raised: PropTypes.bool,
  textStyle: NativeText.propTypes.style,
  disabled: PropTypes.bool,
  loading: PropTypes.bool,
  activityIndicatorStyle: ViewPropTypes.style,
  loadingRight: PropTypes.bool,
  Component: PropTypes.any,
  borderRadius: PropTypes.number,
  large: PropTypes.bool,
  fontWeight: PropTypes.string,
  disabledStyle: ViewPropTypes.style,
  fontFamily: PropTypes.string,
  containerViewStyle: ViewPropTypes.style,
  rounded: PropTypes.bool,
  outline: PropTypes.bool,
  transparent: PropTypes.bool,
  allowFontScaling: PropTypes.bool,
  textNumberOfLines: PropTypes.number,
  textEllipsizeMode: PropTypes.string,
>>>>>>> 003fe655
};

const styles = StyleSheet.create({
  container: {
    flex: 1,
    justifyContent: 'center',
    alignItems: 'center',
    borderRadius: 30,
  },
  button: {
    flexDirection: 'row',
    justifyContent: 'center',
    alignItems: 'center',
    borderRadius: 3,
    ...Platform.select({
      ios: {
        // iOS blue from https://developer.apple.com/ios/human-interface-guidelines/visual-design/color/
        backgroundColor: '#007AFF',
      },
      android: {
        elevation: 4,
        // Material design blue from https://material.google.com/style/color.html#color-color-palette
        backgroundColor: '#2196F3',
        borderRadius: 2,
      },
    }),
  },
  text: {
    color: 'white',
    fontSize: 16,
    textAlign: 'center',
    padding: 8,
    ...Platform.select({
      ios: {
        fontSize: 18,
      },
      android: {
<<<<<<< HEAD
        fontWeight: '500',
=======
        backgroundColor: '#fff',
        elevation: 2,
>>>>>>> 003fe655
      },
    }),
  },
  iconContainer: {
    marginHorizontal: 5,
  },
});

export default Button;<|MERGE_RESOLUTION|>--- conflicted
+++ resolved
@@ -11,13 +11,6 @@
   Platform,
 } from 'react-native';
 
-<<<<<<< HEAD
-import ViewPropTypes from '../config/ViewPropTypes';
-
-class Button extends Component {
-  log() {
-    console.log('Please attach a method to this component');
-=======
 const log = () => {
   console.log('please attach method to this component'); //eslint-disable-line no-console
 };
@@ -135,7 +128,6 @@
     } else {
       attributes.background = TouchableNativeFeedback.SelectableBackground();
     }
->>>>>>> 003fe655
   }
 
   render() {
@@ -161,24 +153,6 @@
     const Touchable =
       Platform.OS === 'android' ? TouchableNativeFeedback : TouchableOpacity;
 
-<<<<<<< HEAD
-    return (
-      <View style={[styles.container, containerStyle]}>
-        <Touchable
-          onPress={onPress || this.log.bind(this)}
-          underlayColor={clear && 'transparent'}
-          activeOpacity={clear && 0}
-          style={{
-            borderRadius:
-              (buttonStyle &&
-                buttonStyle.borderRadius &&
-                buttonStyle.borderRadius) ||
-              3,
-          }}
-          {...attributes}
-        >
-          <View
-=======
   return (
     <View
       style={[
@@ -229,45 +203,12 @@
           {(icon && !iconRight) || leftIconElement ? leftIconElement : null}
           {loading && !loadingRight && loadingElement}
           <Text
->>>>>>> 003fe655
             style={[
               styles.button,
               clear && { backgroundColor: 'transparent', elevation: 0 },
               buttonStyle,
             ]}
           >
-<<<<<<< HEAD
-            {loading &&
-              <ActivityIndicator
-                animating={true}
-                style={[styles.loading, loadingStyle]}
-                color={(loadingProps && loadingProps.color) || 'white'}
-                size={(loadingProps && loadingProps.size) || 'small'}
-                {...loadingProps}
-              />}
-            {!loading &&
-              icon &&
-              !iconRight &&
-              <View style={[styles.iconContainer, iconContainerStyle]}>
-                {icon}
-              </View>}
-            {!loading &&
-              <Text style={[styles.text, textStyle]} {...textProps}>
-                {text || 'Welcome to\nReact Native Elements'}
-              </Text>}
-            {!loading &&
-              icon &&
-              iconRight &&
-              <View style={[styles.iconContainer, iconContainerStyle]}>
-                {icon}
-              </View>}
-          </View>
-        </Touchable>
-      </View>
-    );
-  }
-}
-=======
             {title}
           </Text>
           {loading && loadingRight && loadingElement}
@@ -277,7 +218,6 @@
     </View>
   );
 };
->>>>>>> 003fe655
 
 Button.propTypes = {
   text: PropTypes.string,
@@ -296,10 +236,6 @@
   containerStyle: ViewPropTypes.style,
 
   icon: PropTypes.object,
-<<<<<<< HEAD
-  iconContainerStyle: ViewPropTypes.style,
-  iconRight: PropTypes.bool,
-=======
   leftIcon: PropTypes.object,
   rightIcon: PropTypes.object,
   iconRight: PropTypes.object,
@@ -332,7 +268,6 @@
   allowFontScaling: PropTypes.bool,
   textNumberOfLines: PropTypes.number,
   textEllipsizeMode: PropTypes.string,
->>>>>>> 003fe655
 };
 
 const styles = StyleSheet.create({
@@ -370,12 +305,8 @@
         fontSize: 18,
       },
       android: {
-<<<<<<< HEAD
-        fontWeight: '500',
-=======
         backgroundColor: '#fff',
         elevation: 2,
->>>>>>> 003fe655
       },
     }),
   },
