--- conflicted
+++ resolved
@@ -51,12 +51,9 @@
     rounded,
     outline,
     transparent,
-<<<<<<< HEAD
     textNumberOfLines,
     textEllipsizeMode,
-=======
     allowFontScaling,
->>>>>>> 5cbcd58a
     ...attributes
   } = props;
   let { Component } = props;
@@ -181,11 +178,8 @@
               fontWeight && { fontWeight },
               fontFamily && { fontFamily },
             ]}
-<<<<<<< HEAD
             {...textOptions}
-=======
             allowFontScaling={allowFontScaling}
->>>>>>> 5cbcd58a
           >
             {title}
           </Text>
@@ -225,16 +219,13 @@
   fontWeight: PropTypes.string,
   disabledStyle: View.propTypes.style,
   fontFamily: PropTypes.string,
-<<<<<<< HEAD
-  textNumberOfLines: PropTypes.number,
-  textEllipsizeMode: PropTypes.string,
-=======
   containerViewStyle: View.propTypes.style,
   rounded: PropTypes.bool,
   outline: PropTypes.bool,
   transparent: PropTypes.bool,
   allowFontScaling: PropTypes.bool,
->>>>>>> 5cbcd58a
+  textNumberOfLines: PropTypes.number,
+  textEllipsizeMode: PropTypes.string
 };
 
 const stylesObject = {
