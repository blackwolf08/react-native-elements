import PropTypes from 'prop-types';
import React from 'react';
import {
  View,
  StyleSheet,
  Platform,
  Image,
  Text as NativeText,
} from 'react-native';
import fonts from '../config/fonts';
import colors from '../config/colors';
import Text from '../text/Text';
import Divider from '../divider/Divider';
import normalize from '../helpers/normalizeText';
import ViewPropTypes from '../config/ViewPropTypes';
import BackgroundImage from '../config/BackgroundImage';

const Card = props => {
  const {
    children,
    flexDirection,
    containerStyle,
    wrapperStyle,
    overlayStyle,
    imageWrapperStyle,
    title,
    titleStyle,
    featuredTitle,
    featuredTitleStyle,
    featuredSubtitle,
    featuredSubtitleStyle,
    dividerStyle,
    image,
    imageStyle,
    fontFamily,
    ...attributes
  } = props;

  return (
    <View
      style={[
        styles.container,
        image && { padding: 0 },
        containerStyle && containerStyle,
      ]}
      {...attributes}
    >
      <View
        style={[
          styles.wrapper,
          wrapperStyle && wrapperStyle,
          flexDirection && { flexDirection },
        ]}
      >
        {title !== null &&
          <View>
            <Text
              style={[
                styles.cardTitle,
                image && styles.imageCardTitle,
                titleStyle && titleStyle,
                fontFamily && { fontFamily },
              ]}
            >
              {title}
            </Text>
            {!image &&
              <Divider
                style={[styles.divider, dividerStyle && dividerStyle]}
              />}
          </View>}
        {image &&
          <View style={imageWrapperStyle && imageWrapperStyle}>
            <BackgroundImage
              resizeMode="cover"
              style={[{ width: null, height: 150 }, imageStyle && imageStyle]}
              source={image}
            >
<<<<<<< HEAD
              <View style={[styles.overlayContainer, overlayStyle && overlayStyle]}>
                {featuredTitle &&
=======
              <View style={styles.overlayContainer}>
                {featuredTitle !== null &&
>>>>>>> 6a49e6e5
                  <Text
                    style={[
                      styles.featuredTitle,
                      featuredTitleStyle && featuredTitleStyle,
                    ]}
                  >
                    {featuredTitle}
                  </Text>}
                {featuredSubtitle !== null &&
                  <Text
                    style={[
                      styles.featuredSubtitle,
                      featuredSubtitleStyle && featuredSubtitleStyle,
                    ]}
                  >
                    {featuredSubtitle}
                  </Text>}
              </View>
            </BackgroundImage>
            <View style={[{ padding: 10 }, wrapperStyle && wrapperStyle]}>
              {children}
            </View>
          </View>}
        {!image && children}
      </View>
    </View>
  );
};

Card.propTypes = {
  children: PropTypes.any,
  flexDirection: PropTypes.string,
  containerStyle: ViewPropTypes.style,
  wrapperStyle: ViewPropTypes.style,
  overlayStyle: View.propTypes.style,
  title: PropTypes.string,
  titleStyle: NativeText.propTypes.style,
  featuredTitle: PropTypes.string,
  featuredTitleStyle: Text.propTypes.style,
  featuredSubtitle: PropTypes.string,
  featuredSubtitleStyle: Text.propTypes.style,
  dividerStyle: ViewPropTypes.style,
  image: Image.propTypes.source,
  imageStyle: ViewPropTypes.style,
  imageWrapperStyle: ViewPropTypes.style,
  fontFamily: PropTypes.string,
};

const styles = StyleSheet.create({
  container: {
    backgroundColor: 'white',
    borderColor: colors.grey5,
    borderWidth: 1,
    padding: 15,
    margin: 15,
    marginBottom: 0,
    ...Platform.select({
      ios: {
        shadowColor: 'rgba(0,0,0, .2)',
        shadowOffset: { height: 0, width: 0 },
        shadowOpacity: 1,
        shadowRadius: 1,
      },
      android: {
        elevation: 1,
      },
    }),
  },
  featuredTitle: {
    fontSize: normalize(18),
    marginBottom: 8,
    color: 'white',
    ...Platform.select({
      ios: {
        fontWeight: '800',
      },
      android: {
        ...fonts.android.black,
      },
    }),
  },
  featuredSubtitle: {
    fontSize: normalize(13),
    marginBottom: 8,
    color: 'white',
    ...Platform.select({
      ios: {
        fontWeight: '400',
      },
      android: {
        ...fonts.android.black,
      },
    }),
  },
  wrapper: {
    backgroundColor: 'transparent',
  },
  divider: {
    marginBottom: 15,
  },
  cardTitle: {
    fontSize: normalize(14),
    ...Platform.select({
      ios: {
        fontWeight: 'bold',
      },
      android: {
        ...fonts.android.black,
      },
    }),
    textAlign: 'center',
    marginBottom: 15,
    color: colors.grey1,
  },
  imageCardTitle: {
    marginTop: 15,
  },
  overlayContainer: {
    flex: 1,
    alignItems: 'center',
    backgroundColor: 'rgba(0, 0, 0, 0.2)',
    alignSelf: 'stretch',
    justifyContent: 'center',
    position: 'absolute',
    top: 0,
    left: 0,
    right: 0,
    bottom: 0,
  },
});

export default Card;<|MERGE_RESOLUTION|>--- conflicted
+++ resolved
@@ -76,13 +76,8 @@
               style={[{ width: null, height: 150 }, imageStyle && imageStyle]}
               source={image}
             >
-<<<<<<< HEAD
               <View style={[styles.overlayContainer, overlayStyle && overlayStyle]}>
-                {featuredTitle &&
-=======
-              <View style={styles.overlayContainer}>
                 {featuredTitle !== null &&
->>>>>>> 6a49e6e5
                   <Text
                     style={[
                       styles.featuredTitle,
