import PropTypes from 'prop-types';
import React from 'react';
import {
  StyleSheet,
  TouchableOpacity,
  View,
  Platform,
  Text as NativeText,
} from 'react-native';
import TextElement from '../text/Text';
import fonts from '../config/fonts';
import colors from '../config/colors';
import FAIcon from 'react-native-vector-icons/FontAwesome';
import getIconType from '../helpers/getIconType';

const CheckBox = props => {
  const {
    component,
    checked,
    iconRight,
    title,
    center,
    right,
    containerStyle,
    textStyle,
    onPress,
    onLongPress,
    onIconPress,
    onLongIconPress,
    checkedIcon,
    uncheckedIcon,
    iconType,
    checkedColor,
    uncheckedColor,
    checkedTitle,
    fontFamily,
    ...attributes
  } = props;

  let Icon = FAIcon;
  if (iconType) {
    Icon = getIconType(iconType);
  }
  const Component = component || TouchableOpacity;
  let iconName = uncheckedIcon;
  if (checked) {
    iconName = checkedIcon;
  }
  return (
    <Component
      onLongPress={onLongPress}
      onPress={onPress}
      style={[styles.container, containerStyle && containerStyle]}
      {...attributes}
    >
      <View
        style={[
          styles.wrapper,
          right && {justifyContent: 'flex-end'},
          center && {justifyContent: 'center'},
        ]}
      >
        {!iconRight &&
        <Icon
          color={checked ? checkedColor : uncheckedColor}
          name={iconName}
          size={24}
          onLongPress={onLongIconPress}
          onPress={onIconPress}
        />}
        <TextElement style={[
          styles.text,
          textStyle && textStyle,
          fontFamily && {fontFamily}
        ]}>
          {checked ? checkedTitle || title : title}
        </TextElement>
        {iconRight &&
<<<<<<< HEAD
        <Icon
          color={checked ? checkedColor : uncheckedColor}
          name={iconName}
          size={24}
        />}
=======
          <Icon
            color={checked ? checkedColor : uncheckedColor}
            name={iconName}
            size={24}
            onLongPress={onLongIconPress}
            onPress={onIconPress}
          />}
>>>>>>> 97d4157e
      </View>
    </Component>
  );
};

CheckBox.defaultProps = {
  checked: false,
  iconRight: false,
  right: false,
  center: false,
  checkedColor: 'green',
  uncheckedColor: '#bfbfbf',
  checkedIcon: 'check-square-o',
  uncheckedIcon: 'square-o',
};

CheckBox.propTypes = {
  component: PropTypes.any,
  checked: PropTypes.bool,
  iconRight: PropTypes.bool,
  title: PropTypes.string,
  center: PropTypes.bool,
  right: PropTypes.bool,
  containerStyle: View.propTypes.style,
  textStyle: NativeText.propTypes.style,
  onPress: PropTypes.func,
  onLongPress: PropTypes.func,
  checkedIcon: PropTypes.string,
  uncheckedIcon: PropTypes.string,
  iconType: PropTypes.string,
  checkedColor: PropTypes.string,
  uncheckedColor: PropTypes.string,
  checkedTitle: PropTypes.string,
  onIconPress: PropTypes.func,
  onLongIconPress: PropTypes.func,
  fontFamily: PropTypes.string,
};

const styles = StyleSheet.create({
  wrapper: {
    flexDirection: 'row',
    alignItems: 'center',
  },
  container: {
    margin: 5,
    marginLeft: 10,
    marginRight: 10,
    backgroundColor: '#fafafa',
    borderColor: '#ededed',
    borderWidth: 1,
    padding: 10,
    borderRadius: 3,
  },
  text: {
    marginLeft: 10,
    marginRight: 10,
    color: colors.grey1,
    ...Platform.select({
      ios: {
        fontWeight: 'bold',
      },
      android: {
        ...fonts.android.bold,
      },
    }),
  },
});

export default CheckBox;<|MERGE_RESOLUTION|>--- conflicted
+++ resolved
@@ -76,13 +76,6 @@
           {checked ? checkedTitle || title : title}
         </TextElement>
         {iconRight &&
-<<<<<<< HEAD
-        <Icon
-          color={checked ? checkedColor : uncheckedColor}
-          name={iconName}
-          size={24}
-        />}
-=======
           <Icon
             color={checked ? checkedColor : uncheckedColor}
             name={iconName}
@@ -90,7 +83,6 @@
             onLongPress={onLongIconPress}
             onPress={onIconPress}
           />}
->>>>>>> 97d4157e
       </View>
     </Component>
   );
