--- conflicted
+++ resolved
@@ -83,11 +83,7 @@
     <Component
       {...attributes}
       underlayColor={light ? 'white' : underlayColor || colors[type]}
-<<<<<<< HEAD
-      onLongPress={!disabled && (onLongPress || log)}
-=======
       onLongPress={disabled ? null : onLongPress || log}
->>>>>>> 3246f62e
       onPress={(!disabled || log) && (onPress || log)}
       disabled={disabled || false}
       style={[
@@ -96,12 +92,12 @@
         button && styles.button,
         !button && raised && styles.icon,
         !button &&
-        !light &&
-        !raised && {
-          width: iconSize * 2 + 4,
-          height: iconSize * 2 + 4,
-          borderRadius: iconSize * 2,
-        },
+          !light &&
+          !raised && {
+            width: iconSize * 2 + 4,
+            height: iconSize * 2 + 4,
+            borderRadius: iconSize * 2,
+          },
         { backgroundColor: colors[type] },
         light && { backgroundColor: 'white' },
         style && style,
@@ -115,18 +111,19 @@
           size={iconSize}
         />
         {button &&
-          title &&
-          <Text
-            style={[
-              styles.title,
-              light && { color: colors[type] },
-              fontFamily && { fontFamily },
-              fontWeight && { fontWeight },
-              fontStyle && fontStyle,
-            ]}
-          >
-            {title}
-          </Text>}
+          title && (
+            <Text
+              style={[
+                styles.title,
+                light && { color: colors[type] },
+                fontFamily && { fontFamily },
+                fontWeight && { fontWeight },
+                fontStyle && fontStyle,
+              ]}
+            >
+              {title}
+            </Text>
+          )}
         {loading && loadingElement}
       </View>
     </Component>
