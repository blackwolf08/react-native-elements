{
  "name": "react-native-elements",
<<<<<<< HEAD
  "version": "2.2.0",
=======
  "version": "2.2.1",
>>>>>>> a055caf7
  "description": "React Native Elements & UI Toolkit",
  "main": "src/index.js",
  "types": "src/index.d.ts",
  "keywords": [
    "react-native",
    "reactjs",
    "reactnative",
    "bootstrap"
  ],
  "scripts": {
    "test": "jest",
    "test:update": "jest -u",
    "test:ci": "jest --runInBand",
    "test:watch": "jest --watch",
    "postinstall": "opencollective-postinstall || exit 0",
    "lint": "eslint --ext js,ts .",
    "prettify": "prettier --single-quote --trailing-comma=es5 --write './**/*.md'",
    "clean-install": "rm -rf node_modules && yarn"
  },
  "author": "Nader Dabit & Monte Thakkar",
  "license": "MIT",
  "bugs": {
    "url": "https://github.com/react-native-elements/react-native-elements/issues"
  },
  "homepage": "https://react-native-elements.github.io/react-native-elements/",
  "collective": {
    "type": "opencollective",
    "url": "https://opencollective.com/react-native-elements",
    "logo": "https://opencollective.com/react-native-elements/logo.txt"
  },
  "dependencies": {
    "@types/react-native-vector-icons": "^6.4.5",
    "color": "^3.1.0",
    "deepmerge": "^3.1.0",
    "hoist-non-react-statics": "^3.1.0",
    "lodash.isequal": "^4.5.0",
    "opencollective-postinstall": "^2.0.0",
    "prop-types": "^15.7.2",
    "react-native-ratings": "^7.2.0",
    "react-native-status-bar-height": "^2.5.0"
  },
  "devDependencies": {
    "@react-native-community/eslint-config": "^2.0.0",
    "@types/prop-types": "^15.7.3",
    "@types/react": "^16.9.0",
    "@types/react-native": "^0.63.2",
    "babel-jest": "^26.0.1",
    "enzyme": "^3.11.0",
    "enzyme-adapter-react-16": "^1.15.0",
    "enzyme-to-json": "^3.5.0",
    "eslint": "^6.5.1",
    "husky": "^4.2.5",
    "jest": "^26.0.1",
    "jest-transform-stub": "^2.0.0",
    "lint-staged": "^10.2.10",
    "metro-react-native-babel-preset": "^0.59.0",
    "react": "16.13.1",
    "react-dom": "16.13.1",
    "react-native": "0.63.2",
    "react-native-testing-library": "^2.1.0",
    "react-native-vector-icons": "^6.6.0",
    "react-test-renderer": "^16.13.1",
    "typescript": "^3.9.5"
  },
  "peerDependencies": {
    "react-native-vector-icons": ">6.6.0"
  },
  "jest": {
    "preset": "react-native",
    "timers": "fake",
    "coverageDirectory": "./coverage/",
    "testPathIgnorePatterns": [
      "./src/searchbar/__tests__/common.js",
      "<rootDir>/node_modules"
    ],
    "coveragePathIgnorePatterns": [
      "./src/searchbar/__tests__/common.js"
    ],
    "collectCoverageFrom": [
      "src/**/*.js",
      "!src/index.js",
      "!src/helpers/*.js"
    ],
    "collectCoverage": true,
    "globals": {
      "__DEV__": true
    },
    "setupFilesAfterEnv": [
      "<rootDir>/.ci/setupTests.js"
    ],
    "transform": {
      ".+\\.(css|styl|less|sass|scss|png|jpg|ttf|woff|woff2)$": "jest-transform-stub"
    }
  },
  "lint-staged": {
    "src/**/*.js": [
      "eslint --fix",
      "jest --bail --findRelatedTests"
    ],
    "src/index.d.ts": [
      "eslint --fix"
    ],
    "**/*.md": [
      "prettier --single-quote --trailing-comma=es5 --write"
    ]
  },
  "directories": {
    "doc": "docs"
  },
  "repository": {
    "type": "git",
    "url": "git+https://github.com/react-native-elements/react-native-elements.git"
  },
  "husky": {
    "hooks": {
      "pre-commit": "lint-staged"
    }
  }
}<|MERGE_RESOLUTION|>--- conflicted
+++ resolved
@@ -1,10 +1,6 @@
 {
   "name": "react-native-elements",
-<<<<<<< HEAD
-  "version": "2.2.0",
-=======
   "version": "2.2.1",
->>>>>>> a055caf7
   "description": "React Native Elements & UI Toolkit",
   "main": "src/index.js",
   "types": "src/index.d.ts",
