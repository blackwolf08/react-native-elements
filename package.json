{
  "name": "react-native-elements",
  "version": "0.11.2",
  "description": "React Native Elements & UI Toolkit",
  "main": "src/index.js",
  "repository": {
    "type": "git",
    "url": "git+ssh://git@github.com/dabit3/React-Native-Elements.git"
  },
  "keywords": [
    "react-native",
    "reactjs",
    "reactnative",
    "bootstrap"
  ],
  "scripts": {
    "build": "rm -rf build; webpack",
    "test": "jest",
    "test:watch": "jest --watch",
    "test:coverage": "jest --coverage",
    "postinstall": "opencollective postinstall",
    "lint": "eslint src/",
    "precommit": "lint-staged",
    "prettify": "prettier --single-quote --trailing-comma es5 --write 'src/**/*.js'"
  },
  "peerDependencies": {
    "react-native-vector-icons": "~4.0.0"
  },
  "author": "Nader Dabit",
  "license": "MIT",
  "bugs": {
    "url": "https://github.com/react-native-training/react-native-elements/issues"
  },
  "homepage": "https://github.com/react-native-training/react-native-elements#readme",
  "collective": {
    "type": "opencollective",
    "url": "https://opencollective.com/react-native-elements",
    "logo": "https://opencollective.com/react-native-elements/logo.txt"
  },
  "dependencies": {
<<<<<<< HEAD
    "lodash.isempty": "^4.4.0",
=======
    "opencollective": "^1.0.3",
    "prop-types": "^15.5.8",
>>>>>>> 6d42287c
    "react-native-side-menu": "^0.20.1",
    "react-native-tab-navigator": "^0.3.3"
  },
  "devDependencies": {
    "babel": "^6.23.0",
    "babel-core": "^6.23.1",
    "babel-eslint": "^7.1.1",
    "babel-jest": "^19.0.0",
    "babel-loader": "^6.3.2",
    "babel-preset-react-native": "^1.9.1",
    "codecov": "^2.1.0",
    "enzyme": "^2.8.0",
    "enzyme-to-json": "^1.5.0",
    "eslint": "^3.17.1",
    "eslint-plugin-react": "^6.10.0",
    "eslint-plugin-react-native": "^2.3.1",
    "husky": "^0.13.3",
    "jest": "^19.0.2",
    "lint-staged": "^3.4.0",
    "prettier": "^1.1.0",
    "react": "^15.4.2",
    "react-addons-test-utils": "^15.4.2",
    "react-dom": "^15.4.2",
    "react-native": "^0.41.2",
    "react-native-vector-icons": "^4.0.0",
    "webpack": "^2.2.1"
  },
  "jest": {
    "preset": "react-native",
    "coverageDirectory": "./coverage/",
    "collectCoverageFrom": [
      "src/**/*.js",
      "!src/index.js",
      "!src/tabs/*.js",
      "!src/sidemenu/*.js",
      "!src/helpers/*.js"
    ],
    "collectCoverage": true,
    "globals": {
      "__DEV__": true
    }
  },
  "lint-staged": {
    "*.js": [
      "prettier --single-quote --trailing-comma es5 --write",
      "git add"
    ]
  }
}<|MERGE_RESOLUTION|>--- conflicted
+++ resolved
@@ -38,12 +38,9 @@
     "logo": "https://opencollective.com/react-native-elements/logo.txt"
   },
   "dependencies": {
-<<<<<<< HEAD
     "lodash.isempty": "^4.4.0",
-=======
     "opencollective": "^1.0.3",
     "prop-types": "^15.5.8",
->>>>>>> 6d42287c
     "react-native-side-menu": "^0.20.1",
     "react-native-tab-navigator": "^0.3.3"
   },
